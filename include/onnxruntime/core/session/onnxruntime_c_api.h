// Copyright (c) Microsoft Corporation. All rights reserved.
// Licensed under the MIT License.

// See docs\c_cxx\README.md on generating the Doxygen documentation from this file

/** \mainpage C & C++ APIs
*
* <h1>C</h1>
*
* ::OrtApi - Click here to jump to the structure with all C API functions.
*
* <h1>C++</h1>
*
* ::Ort - Click here to jump to the namespace holding all of the C++ wrapper classes
*
* It is a set of header only wrapper classes around the C API. The goal is to turn the C style return value error codes into C++ exceptions, and to
* automate memory management through standard C++ RAII principles.
*
* \addtogroup Global
* ONNX Runtime C API
* @{
*/

#pragma once
#include <stdlib.h>
#include <stdint.h>
#include <string.h>

/** \brief The API version defined in this header
*
* This value is used by some API functions to behave as this version of the header expects.
*/
#define ORT_API_VERSION 10

#ifdef __cplusplus
extern "C" {
#endif

//! @}
// SAL2 Definitions
#ifndef _WIN32
#define _In_
#define _In_z_
#define _In_opt_
#define _In_opt_z_
#define _Out_
#define _Outptr_
#define _Out_opt_
#define _Inout_
#define _Inout_opt_
#define _Frees_ptr_opt_
#define _Ret_maybenull_
#define _Ret_notnull_
#define _Check_return_
#define _Outptr_result_maybenull_
#define _In_reads_(X)
#define _Inout_updates_all_(X)
#define _Out_writes_bytes_all_(X)
#define _Out_writes_all_(X)
#define _Success_(X)
#define _Outptr_result_buffer_maybenull_(X)
#define ORT_ALL_ARGS_NONNULL __attribute__((nonnull))
#else
#include <specstrings.h>
#define ORT_ALL_ARGS_NONNULL
#endif

#ifdef _WIN32
// Define ORT_DLL_IMPORT if your program is dynamically linked to Ort.
// dllexport is not used, we use a .def file.
#ifdef ORT_DLL_IMPORT
#define ORT_EXPORT __declspec(dllimport)
#else
#define ORT_EXPORT
#endif
#define ORT_API_CALL _stdcall
#define ORT_MUST_USE_RESULT
#define ORTCHAR_T wchar_t
#else
// To make symbols visible on macOS/iOS
#ifdef __APPLE__
#define ORT_EXPORT __attribute__((visibility("default")))
#else
#define ORT_EXPORT
#endif
#define ORT_API_CALL
#define ORT_MUST_USE_RESULT __attribute__((warn_unused_result))
#define ORTCHAR_T char
#endif

#ifndef ORT_TSTR
#ifdef _WIN32
#define ORT_TSTR(X) L##X
#else
#define ORT_TSTR(X) X
#endif
#endif

// Any pointer marked with _In_ or _Out_, cannot be NULL.

// Windows users should use unicode paths when possible to bypass the MAX_PATH limitation
// Every pointer marked with _In_ or _Out_, cannot be NULL. Caller should ensure that.
// for ReleaseXXX(...) functions, they can accept NULL pointer.

#ifdef __cplusplus
// For any compiler with C++11 support, MSVC 2015 and greater, or Clang version supporting noexcept.
// Such complex condition is needed because compilers set __cplusplus value differently.
#ifndef __has_feature
#define __has_feature(x) 0
#endif
#if ((__cplusplus >= 201103L) || (_MSC_VER >= 1900) || (defined(__has_feature) && __has_feature(cxx_noexcept)))
#define NO_EXCEPTION noexcept
#else
#define NO_EXCEPTION throw()
#endif
#else
#define NO_EXCEPTION
#endif

// __VA_ARGS__ on Windows and Linux are different
#define ORT_API(RETURN_TYPE, NAME, ...) RETURN_TYPE ORT_API_CALL NAME(__VA_ARGS__) NO_EXCEPTION

#define ORT_API_STATUS(NAME, ...) \
  _Success_(return == 0) _Check_return_ _Ret_maybenull_ OrtStatusPtr ORT_API_CALL NAME(__VA_ARGS__) NO_EXCEPTION ORT_MUST_USE_RESULT

// XXX: Unfortunately, SAL annotations are known to not work with function pointers
#define ORT_API2_STATUS(NAME, ...) \
  _Check_return_ _Ret_maybenull_ OrtStatusPtr(ORT_API_CALL* NAME)(__VA_ARGS__) NO_EXCEPTION ORT_MUST_USE_RESULT

// Used in *.cc files. Almost as same as ORT_API_STATUS, except without ORT_MUST_USE_RESULT and ORT_EXPORT
#define ORT_API_STATUS_IMPL(NAME, ...) \
  _Success_(return == 0) _Check_return_ _Ret_maybenull_ OrtStatusPtr ORT_API_CALL NAME(__VA_ARGS__) NO_EXCEPTION

#define ORT_CLASS_RELEASE(X) void(ORT_API_CALL * Release##X)(_Frees_ptr_opt_ Ort##X * input)

#ifdef __DOXYGEN__
#undef ORT_API_STATUS
#define ORT_API_STATUS(NAME, ...) OrtStatus* NAME(__VA_ARGS__)
#undef ORT_API2_STATUS
#define ORT_API2_STATUS(NAME, ...) OrtStatus* NAME(__VA_ARGS__)
#undef ORT_CLASS_RELEASE
#define ORT_CLASS_RELEASE(X) void Release##X(Ort##X* input)
#undef NO_EXCEPTION
#define NO_EXCEPTION
#endif
/** \addtogroup Global
 * ONNX Runtime C API
 * @{
 */

/** Copied from TensorProto::DataType
* Currently, Ort doesn't support complex64, complex128
*/
typedef enum ONNXTensorElementDataType {
  ONNX_TENSOR_ELEMENT_DATA_TYPE_UNDEFINED,
  ONNX_TENSOR_ELEMENT_DATA_TYPE_FLOAT,   // maps to c type float
  ONNX_TENSOR_ELEMENT_DATA_TYPE_UINT8,   // maps to c type uint8_t
  ONNX_TENSOR_ELEMENT_DATA_TYPE_INT8,    // maps to c type int8_t
  ONNX_TENSOR_ELEMENT_DATA_TYPE_UINT16,  // maps to c type uint16_t
  ONNX_TENSOR_ELEMENT_DATA_TYPE_INT16,   // maps to c type int16_t
  ONNX_TENSOR_ELEMENT_DATA_TYPE_INT32,   // maps to c type int32_t
  ONNX_TENSOR_ELEMENT_DATA_TYPE_INT64,   // maps to c type int64_t
  ONNX_TENSOR_ELEMENT_DATA_TYPE_STRING,  // maps to c++ type std::string
  ONNX_TENSOR_ELEMENT_DATA_TYPE_BOOL,
  ONNX_TENSOR_ELEMENT_DATA_TYPE_FLOAT16,
  ONNX_TENSOR_ELEMENT_DATA_TYPE_DOUBLE,      // maps to c type double
  ONNX_TENSOR_ELEMENT_DATA_TYPE_UINT32,      // maps to c type uint32_t
  ONNX_TENSOR_ELEMENT_DATA_TYPE_UINT64,      // maps to c type uint64_t
  ONNX_TENSOR_ELEMENT_DATA_TYPE_COMPLEX64,   // complex with float32 real and imaginary components
  ONNX_TENSOR_ELEMENT_DATA_TYPE_COMPLEX128,  // complex with float64 real and imaginary components
  ONNX_TENSOR_ELEMENT_DATA_TYPE_BFLOAT16     // Non-IEEE floating-point format based on IEEE754 single-precision
} ONNXTensorElementDataType;

// Synced with onnx TypeProto oneof
typedef enum ONNXType {
  ONNX_TYPE_UNKNOWN,
  ONNX_TYPE_TENSOR,
  ONNX_TYPE_SEQUENCE,
  ONNX_TYPE_MAP,
  ONNX_TYPE_OPAQUE,
  ONNX_TYPE_SPARSETENSOR,
  ONNX_TYPE_OPTIONAL
} ONNXType;

// These types are synced with internal
// SparseFormatFlags
typedef enum OrtSparseFormat {
  ORT_SPARSE_UNDEFINED = 0,
  ORT_SPARSE_COO = 0x1,
  ORT_SPARSE_CSRC = 0x2,
  ORT_SPARSE_BLOCK_SPARSE = 0x4
} OrtSparseFormat;

// Enum allows to query sparse tensor indices
enum OrtSparseIndicesFormat {
  ORT_SPARSE_COO_INDICES,
  ORT_SPARSE_CSR_INNER_INDICES,
  ORT_SPARSE_CSR_OUTER_INDICES,
  ORT_SPARSE_BLOCK_SPARSE_INDICES
};

/** \brief Logging severity levels
 *
 * In typical API usage, specifying a logging severity level specifies the minimum severity of log messages to show.
 */
typedef enum OrtLoggingLevel {
  ORT_LOGGING_LEVEL_VERBOSE,  ///< Verbose informational messages (least severe).
  ORT_LOGGING_LEVEL_INFO,     ///< Informational messages.
  ORT_LOGGING_LEVEL_WARNING,  ///< Warning messages.
  ORT_LOGGING_LEVEL_ERROR,    ///< Error messages.
  ORT_LOGGING_LEVEL_FATAL,    ///< Fatal error messages (most severe).
} OrtLoggingLevel;

typedef enum OrtErrorCode {
  ORT_OK,
  ORT_FAIL,
  ORT_INVALID_ARGUMENT,
  ORT_NO_SUCHFILE,
  ORT_NO_MODEL,
  ORT_ENGINE_ERROR,
  ORT_RUNTIME_EXCEPTION,
  ORT_INVALID_PROTOBUF,
  ORT_MODEL_LOADED,
  ORT_NOT_IMPLEMENTED,
  ORT_INVALID_GRAPH,
  ORT_EP_FAIL,
} OrtErrorCode;

//! @}
#define ORT_RUNTIME_CLASS(X) \
  struct Ort##X;             \
  typedef struct Ort##X Ort##X;

/** \addtogroup Global
 * ONNX Runtime C API
 * @{
 */
// The actual types defined have an Ort prefix
ORT_RUNTIME_CLASS(Env);
ORT_RUNTIME_CLASS(Status);  // nullptr for Status* indicates success
ORT_RUNTIME_CLASS(MemoryInfo);
ORT_RUNTIME_CLASS(IoBinding);
ORT_RUNTIME_CLASS(Session);  //Don't call ReleaseSession from Dllmain (because session owns a thread pool)
ORT_RUNTIME_CLASS(Value);
ORT_RUNTIME_CLASS(RunOptions);
ORT_RUNTIME_CLASS(TypeInfo);
ORT_RUNTIME_CLASS(TensorTypeAndShapeInfo);
ORT_RUNTIME_CLASS(SessionOptions);
ORT_RUNTIME_CLASS(CustomOpDomain);
ORT_RUNTIME_CLASS(MapTypeInfo);
ORT_RUNTIME_CLASS(SequenceTypeInfo);
ORT_RUNTIME_CLASS(ModelMetadata);
ORT_RUNTIME_CLASS(ThreadPoolParams);
ORT_RUNTIME_CLASS(ThreadingOptions);
ORT_RUNTIME_CLASS(ArenaCfg);
ORT_RUNTIME_CLASS(PrepackedWeightsContainer);
ORT_RUNTIME_CLASS(TensorRTProviderOptionsV2);

#ifdef _WIN32
typedef _Return_type_success_(return == 0) OrtStatus* OrtStatusPtr;
#else
typedef OrtStatus* OrtStatusPtr;
#endif

/** \brief Memory allocation interface
*
* Structure of function pointers that defines a memory allocator. This can be created and filled in by the user for custom allocators.
* 
* When an allocator is passed to any function, be sure that the allocator object is not destroyed until the last allocated object using it is freed.
*/
typedef struct OrtAllocator {
  uint32_t version;                                                                   ///< Must be initialized to ORT_API_VERSION
  void*(ORT_API_CALL* Alloc)(struct OrtAllocator* this_, size_t size);                ///< Returns a pointer to an allocated block of `size` bytes
  void(ORT_API_CALL* Free)(struct OrtAllocator* this_, void* p);                      ///< Free a block of memory previously allocated with OrtAllocator::Alloc
  const struct OrtMemoryInfo*(ORT_API_CALL* Info)(const struct OrtAllocator* this_);  ///< Return a pointer to an ::OrtMemoryInfo that describes this allocator
} OrtAllocator;

typedef void(ORT_API_CALL* OrtLoggingFunction)(
    void* param, OrtLoggingLevel severity, const char* category, const char* logid, const char* code_location,
    const char* message);

/** \brief Graph optimization level
*
* Refer to https://www.onnxruntime.ai/docs/resources/graph-optimizations.html
* for an in-depth understanding of Graph Optimizations
*/
typedef enum GraphOptimizationLevel {
  ORT_DISABLE_ALL = 0,
  ORT_ENABLE_BASIC = 1,
  ORT_ENABLE_EXTENDED = 2,
  ORT_ENABLE_ALL = 99
} GraphOptimizationLevel;

typedef enum ExecutionMode {
  ORT_SEQUENTIAL = 0,
  ORT_PARALLEL = 1,
} ExecutionMode;

/** \brief Language projection identifiers
* /see OrtApi::SetLanguageProjection
*/
typedef enum OrtLanguageProjection {
  ORT_PROJECTION_C = 0,
  ORT_PROJECTION_CPLUSPLUS = 1,
  ORT_PROJECTION_CSHARP = 2,
  ORT_PROJECTION_PYTHON = 3,
  ORT_PROJECTION_JAVA = 4,
  ORT_PROJECTION_WINML = 5,
  ORT_PROJECTION_NODEJS = 6,
} OrtLanguageProjection;

struct OrtKernelInfo;
typedef struct OrtKernelInfo OrtKernelInfo;
struct OrtKernelContext;
typedef struct OrtKernelContext OrtKernelContext;
struct OrtCustomOp;
typedef struct OrtCustomOp OrtCustomOp;
struct OrtThreadPoolBase;

typedef enum OrtAllocatorType {
  OrtInvalidAllocator = -1,
  OrtDeviceAllocator = 0,
  OrtArenaAllocator = 1
} OrtAllocatorType;

/** \brief Memory types for allocated memory, execution provider specific types should be extended in each provider.
*/
// Whenever this struct is updated, please also update the MakeKey function in onnxruntime / core / framework / execution_provider.cc
typedef enum OrtMemType {
  OrtMemTypeCPUInput = -2,              ///< Any CPU memory used by non-CPU execution provider
  OrtMemTypeCPUOutput = -1,             ///< CPU accessible memory outputted by non-CPU execution provider, i.e. CUDA_PINNED
  OrtMemTypeCPU = OrtMemTypeCPUOutput,  ///< Temporary CPU accessible memory allocated by non-CPU execution provider, i.e. CUDA_PINNED
  OrtMemTypeDefault = 0,                ///< The default allocator for execution provider
} OrtMemType;

/** \brief Algorithm to use for cuDNN Convolution Op
*/
typedef enum OrtCudnnConvAlgoSearch {
  OrtCudnnConvAlgoSearchExhaustive,  // expensive exhaustive benchmarking using cudnnFindConvolutionForwardAlgorithmEx
  OrtCudnnConvAlgoSearchHeuristic,   // lightweight heuristic based search using cudnnGetConvolutionForwardAlgorithm_v7
  OrtCudnnConvAlgoSearchDefault,     // default algorithm using CUDNN_CONVOLUTION_FWD_ALGO_IMPLICIT_PRECOMP_GEMM
} OrtCudnnConvAlgoSearch;

/** \brief CUDA Provider Options
*
* \see OrtApi::SessionOptionsAppendExecutionProvider_CUDA
*/
typedef struct OrtCUDAProviderOptions {
#ifdef __cplusplus
  OrtCUDAProviderOptions() : device_id{}, cudnn_conv_algo_search{OrtCudnnConvAlgoSearchExhaustive}, gpu_mem_limit{SIZE_MAX}, arena_extend_strategy{}, do_copy_in_default_stream{1}, has_user_compute_stream{}, user_compute_stream{}, default_memory_arena_cfg{} {}
#endif

  /** \brief CUDA device Id
  *   Defaults to 0.
  */
  int device_id;

  /** \brief CUDA Convolution algorithm search configuration.
  *   See enum OrtCudnnConvAlgoSearch for more details.
  *   Defaults to OrtCudnnConvAlgoSearchExhaustive.
  */
  OrtCudnnConvAlgoSearch cudnn_conv_algo_search;

  /** \brief CUDA memory limit (To use all possible memory pass in maximum size_t)
  *   Defaults to SIZE_MAX.
  *   \note If a ::OrtArenaCfg has been applied, it will override this field
  */
  size_t gpu_mem_limit;

  /** \brief Strategy used to grow the memory arena
  *   0 = kNextPowerOfTwo<br>
  *   1 = kSameAsRequested<br>
  *   Defaults to 0.
  *   \note If a ::OrtArenaCfg has been applied, it will override this field
  */
  int arena_extend_strategy;

  /** \brief Flag indicating if copying needs to take place on the same stream as the compute stream in the CUDA EP   
  *   0 = Use separate streams for copying and compute.
  *   1 = Use the same stream for copying and compute.
  *   Defaults to 1.
  *   WARNING: Setting this to 0 may result in data races for some models.
  *   Please see issue #4829 for more details.
  */
  int do_copy_in_default_stream;

  /** \brief Flag indicating if there is a user provided compute stream
  *   Defaults to 0.
  */
  int has_user_compute_stream;

  /** \brief User provided compute stream. 
  *   If provided, please set `has_user_compute_stream` to 1.
  */
  void* user_compute_stream;

  /** \brief CUDA memory arena configuration parameters
  */
  OrtArenaCfg* default_memory_arena_cfg;

} OrtCUDAProviderOptions;

/** \brief ROCM Provider Options
*
* \see OrtApi::SessionOptionsAppendExecutionProvider_ROCM
*/
typedef struct OrtROCMProviderOptions {
#ifdef __cplusplus
  OrtROCMProviderOptions() : device_id{}, miopen_conv_exhaustive_search{0}, gpu_mem_limit{SIZE_MAX}, arena_extend_strategy{}, do_copy_in_default_stream{1}, has_user_compute_stream{}, user_compute_stream{}, default_memory_arena_cfg{} {}
#endif

  /** \brief ROCM device Id
  *   Defaults to 0.
  */
  int device_id;

  /** \brief ROCM MIOpen Convolution algorithm exaustive search option.
  *   Defaults to 0 (false).
  */
  int miopen_conv_exhaustive_search;

  /** \brief ROCM memory limit (To use all possible memory pass in maximum size_t)
  *   Defaults to SIZE_MAX.
  *   \note If a ::OrtArenaCfg has been applied, it will override this field
  */
  size_t gpu_mem_limit;

  /** \brief Strategy used to grow the memory arena
  *   0 = kNextPowerOfTwo<br>
  *   1 = kSameAsRequested<br>
  *   Defaults to 0.
  *   \note If a ::OrtArenaCfg has been applied, it will override this field
  */
  int arena_extend_strategy;

  /** \brief Flag indicating if copying needs to take place on the same stream as the compute stream in the ROCM EP   
  *   0 = Use separate streams for copying and compute.
  *   1 = Use the same stream for copying and compute.
  *   Defaults to 1.
  *   WARNING: Setting this to 0 may result in data races for some models.
  *   Please see issue #4829 for more details.
  */
  int do_copy_in_default_stream;

  /** \brief Flag indicating if there is a user provided compute stream
  *   Defaults to 0.
  */
  int has_user_compute_stream;

  /** \brief User provided compute stream. 
  *   If provided, please set `has_user_compute_stream` to 1.
  */
  void* user_compute_stream;

  /** \brief ROCM memory arena configuration parameters
  */
  OrtArenaCfg* default_memory_arena_cfg;

} OrtROCMProviderOptions;

/** \brief TensorRT Provider Options
*
* \see OrtApi::SessionOptionsAppendExecutionProvider_TensorRT
*/
typedef struct OrtTensorRTProviderOptions {
  int device_id;                                ///< CUDA device id (0 = default device)
  int has_user_compute_stream;                  // indicator of user specified CUDA compute stream.
  void* user_compute_stream;                    // user specified CUDA compute stream.
  int trt_max_partition_iterations;             // maximum iterations for TensorRT parser to get capability
  int trt_min_subgraph_size;                    // minimum size of TensorRT subgraphs
  size_t trt_max_workspace_size;                // maximum workspace size for TensorRT.
  int trt_fp16_enable;                          // enable TensorRT FP16 precision. Default 0 = false, nonzero = true
  int trt_int8_enable;                          // enable TensorRT INT8 precision. Default 0 = false, nonzero = true
  const char* trt_int8_calibration_table_name;  // TensorRT INT8 calibration table name.
  int trt_int8_use_native_calibration_table;    // use native TensorRT generated calibration table. Default 0 = false, nonzero = true
  int trt_dla_enable;                           // enable DLA. Default 0 = false, nonzero = true
  int trt_dla_core;                             // DLA core number. Default 0
  int trt_dump_subgraphs;                       // dump TRT subgraph. Default 0 = false, nonzero = true
  int trt_engine_cache_enable;                  // enable engine caching. Default 0 = false, nonzero = true
  const char* trt_engine_cache_path;            // specify engine cache path
  int trt_engine_decryption_enable;             // enable engine decryption. Default 0 = false, nonzero = true
  const char* trt_engine_decryption_lib_path;   // specify engine decryption library path
  int trt_force_sequential_engine_build;        // force building TensorRT engine sequentially. Default 0 = false, nonzero = true
} OrtTensorRTProviderOptions;

/** \brief OpenVINO Provider Options
*
* \see OrtApi::SessionOptionsAppendExecutionProvider_OpenVINO
*/
typedef struct OrtOpenVINOProviderOptions {
#ifdef __cplusplus
  OrtOpenVINOProviderOptions() : device_type{}, enable_vpu_fast_compile{}, device_id{}, num_of_threads{}, use_compiled_network{}, blob_dump_path{}, context{} {}
#endif
  /** \brief Device type string
  *
  * Valid settings are one of: "CPU_FP32", "GPU_FP32", "GPU_FP16", "MYRIAD_FP16", "VAD-M_FP16" or "VAD-F_FP32"
  */
  const char* device_type;
  unsigned char enable_vpu_fast_compile;  ///< 0 = disabled, nonzero = enabled
  const char* device_id;
  size_t num_of_threads;               ///< 0 = Use default number of threads
  unsigned char use_compiled_network;  ///< 0 = disabled, nonzero = enabled
  const char* blob_dump_path;          // path is set to empty by default
  void* context;
} OrtOpenVINOProviderOptions;

struct OrtApi;
typedef struct OrtApi OrtApi;

/** \brief The helper interface to get the right version of OrtApi
*
* Get a pointer to this structure through ::OrtGetApiBase
*/
struct OrtApiBase {
  /** \brief Get a pointer to the requested version of the ::OrtApi
  *
  * \param[in] version Must be ::ORT_API_VERSION
  * \return The ::OrtApi for the version requested, nullptr will be returned if this version is unsupported, for example when using a runtime
  *   older than the version created with this header file.
  */
  const OrtApi*(ORT_API_CALL* GetApi)(uint32_t version)NO_EXCEPTION;
  const char*(ORT_API_CALL* GetVersionString)(void)NO_EXCEPTION;  ///< Returns a null terminated string of the version of the Onnxruntime library (eg: "1.8.1")
};
typedef struct OrtApiBase OrtApiBase;

/** \brief The Onnxruntime library's entry point to access the C API
*
* Call this to get the a pointer to an ::OrtApiBase
*/
ORT_EXPORT const OrtApiBase* ORT_API_CALL OrtGetApiBase(void) NO_EXCEPTION;

/** \brief Thread work loop function
*
* Onnxruntime will provide the working loop on custom thread creation
* Argument is an onnxruntime built-in type which will be provided when thread pool calls OrtCustomCreateThreadFn
*/
typedef void (*OrtThreadWorkerFn)(void* ort_worker_fn_param);

typedef const struct OrtCustomHandleType{ char __place_holder; }* OrtCustomThreadHandle;

/** \brief Ort custom thread creation function
*
* The function should return a thread handle to be used in onnxruntime thread pools
* Onnxruntime will throw exception on return value of nullptr or 0, indicating that the function failed to create a thread
*/
typedef OrtCustomThreadHandle (*OrtCustomCreateThreadFn)(void* ort_custom_thread_creation_options, OrtThreadWorkerFn ort_thread_worker_fn, void* ort_worker_fn_param);

/** \brief Custom thread join function
*
* Onnxruntime thread pool destructor will call the function to join a custom thread.
* Argument ort_custom_thread_handle is the value returned by OrtCustomCreateThreadFn
*/
typedef void (*OrtCustomJoinThreadFn)(OrtCustomThreadHandle ort_custom_thread_handle);

/** \brief The C API
*
* All C API functions are defined inside this structure as pointers to functions.
* Call OrtApiBase::GetApi to get a pointer to it
*
* \nosubgrouping
*/
struct OrtApi {
  /// \name OrtStatus
  /// @{

  /**
  * \brief Create an OrtStatus from a null terminated string
  *
  * \param[in] code
  * \param[in] msg A null-terminated string. Its contents will be copied.
  * \return A new OrtStatus object, must be destroyed with OrtApi::ReleaseStatus
  */
  OrtStatus*(ORT_API_CALL* CreateStatus)(OrtErrorCode code, _In_ const char* msg)NO_EXCEPTION ORT_ALL_ARGS_NONNULL;

  /** \brief Get OrtErrorCode from OrtStatus
  *
  * \param[in] status
  * \return OrtErrorCode that \p status was created with
  */
  OrtErrorCode(ORT_API_CALL* GetErrorCode)(_In_ const OrtStatus* status) NO_EXCEPTION ORT_ALL_ARGS_NONNULL;

  /** \brief Get error string from OrtStatus
  *
  * \param[in] status
  * \return The error message inside the `status`. Do not free the returned value.
  */
  const char*(ORT_API_CALL* GetErrorMessage)(_In_ const OrtStatus* status)NO_EXCEPTION ORT_ALL_ARGS_NONNULL;

  /// @}
  /// \name OrtEnv
  /// @{

  /** \brief Create an OrtEnv
  *
  * \param[in] log_severity_level The log severity level.
  * \param[in] logid The log identifier.
  * \param[out] out Returned newly created OrtEnv. Must be freed with OrtApi::ReleaseEnv
  *
  * \snippet{doc} snippets.dox OrtStatus Return Value
  */
  ORT_API2_STATUS(CreateEnv, OrtLoggingLevel log_severity_level, _In_ const char* logid, _Outptr_ OrtEnv** out);

  /** \brief Create an OrtEnv
  *
  * \param[in] logging_function A pointer to a logging function.
  * \param[in] logger_param A pointer to arbitrary data passed as the ::OrtLoggingFunction `param` parameter to
  *                         `logging_function`.
  * \param[in] log_severity_level The log severity level.
  * \param[in] logid The log identifier.
  * \param[out] out Returned newly created OrtEnv. Must be freed with OrtApi::ReleaseEnv
  *
  * \snippet{doc} snippets.dox OrtStatus Return Value
  */
  ORT_API2_STATUS(CreateEnvWithCustomLogger, OrtLoggingFunction logging_function, _In_opt_ void* logger_param,
                  OrtLoggingLevel log_severity_level, _In_ const char* logid, _Outptr_ OrtEnv** out);

  /** \brief Enable Telemetry
  *
  * \note Telemetry events are on by default since they are lightweight
  * \param[in] env
  *
  * \snippet{doc} snippets.dox OrtStatus Return Value
  */
  ORT_API2_STATUS(EnableTelemetryEvents, _In_ const OrtEnv* env);
  /** \brief Disable Telemetry
  *
  * \see OrtApi::EnableTelemetryEvents
  * \param[in] env
  *
  * \snippet{doc} snippets.dox OrtStatus Return Value
  */
  ORT_API2_STATUS(DisableTelemetryEvents, _In_ const OrtEnv* env);

  /// @}
  /// \name OrtSession
  /// @{

  /** \brief Create an OrtSession from a model file
  *
  * \param[in] env
  * \param[in] model_path
  * \param[in] options
  * \param[out] out Returned newly created OrtSession. Must be freed with OrtApi::ReleaseSession
  *
  * \snippet{doc} snippets.dox OrtStatus Return Value
  */
  // TODO: document the path separator convention? '/' vs '\'
  // TODO: should specify the access characteristics of model_path. Is this read only during the
  // execution of CreateSession, or does the OrtSession retain a handle to the file/directory
  // and continue to access throughout the OrtSession lifetime?
  //  What sort of access is needed to model_path : read or read/write?
  ORT_API2_STATUS(CreateSession, _In_ const OrtEnv* env, _In_ const ORTCHAR_T* model_path,
                  _In_ const OrtSessionOptions* options, _Outptr_ OrtSession** out);

  /** \brief Create an OrtSession from memory
  *
  * \param[in] env
  * \param[in] model_data
  * \param[in] model_data_length
  * \param[in] options
  * \param[out] out Returned newly created OrtSession. Must be freed with OrtApi::ReleaseSession
  *
  * \snippet{doc} snippets.dox OrtStatus Return Value
  */
  ORT_API2_STATUS(CreateSessionFromArray, _In_ const OrtEnv* env, _In_ const void* model_data, size_t model_data_length,
                  _In_ const OrtSessionOptions* options, _Outptr_ OrtSession** out);

  /** \brief Run the model in an ::OrtSession
  *
  * Will not return until the model run has completed. Multiple threads might be used to run the model based on
  * the options in the ::OrtSession and settings used when creating the ::OrtEnv
  *
  * \param[in] session
  * \param[in] run_options If nullptr, will use a default ::OrtRunOptions
  * \param[in] input_names Array of null terminated UTF8 encoded strings of the input names
  * \param[in] inputs Array of ::OrtValue%s of the input values
  * \param[in] input_len Number of elements in the input_names and inputs arrays
  * \param[in] output_names Array of null terminated UTF8 encoded strings of the output names
  * \param[in] output_names_len Number of elements in the output_names and outputs array
  * \param[out] outputs Array of ::OrtValue%s that the outputs are stored in. This can also be
  *     an array of nullptr values, in this case ::OrtValue objects will be allocated and pointers
  *     to them will be set into the `outputs` array.
  *
  * \snippet{doc} snippets.dox OrtStatus Return Value
  */
  ORT_API2_STATUS(Run, _Inout_ OrtSession* session, _In_opt_ const OrtRunOptions* run_options,
                  _In_reads_(input_len) const char* const* input_names,
                  _In_reads_(input_len) const OrtValue* const* inputs, size_t input_len,
                  _In_reads_(output_names_len) const char* const* output_names, size_t output_names_len,
                  _Inout_updates_all_(output_names_len) OrtValue** outputs);

  /// @}
  /// \name OrtSessionOptions
  /// @{

  /** \brief Create an ::OrtSessionOptions object
  *
  * To use additional providers, you must build ORT with the extra providers enabled. Then call one of these
  * functions to enable them in the session:<br>
  *   OrtSessionOptionsAppendExecutionProvider_CPU<br>
  *   OrtSessionOptionsAppendExecutionProvider_CUDA<br>
  *   OrtSessionOptionsAppendExecutionProvider_(remaining providers...)<br>
  * The order they are called indicates the preference order as well. In other words call this method
  * on your most preferred execution provider first followed by the less preferred ones.
  * If none are called Ort will use its internal CPU execution provider.
  *
  * \param[out] options The newly created OrtSessionOptions. Must be freed with OrtApi::ReleaseSessionOptions
  *
  * \snippet{doc} snippets.dox OrtStatus Return Value
  */
  ORT_API2_STATUS(CreateSessionOptions, _Outptr_ OrtSessionOptions** options);

  /** \brief Set filepath to save optimized model after graph level transformations
  *
  * \param[in] options
  * \param[in] optimized_model_filepath
  *
  * \snippet{doc} snippets.dox OrtStatus Return Value
  */
  ORT_API2_STATUS(SetOptimizedModelFilePath, _Inout_ OrtSessionOptions* options,
                  _In_ const ORTCHAR_T* optimized_model_filepath);

  /** \brief Create a copy of an existing ::OrtSessionOptions
  *
  * \param[in] in_options OrtSessionOptions to copy
  * \param[out] out_options Returned newly created ::OrtSessionOptions. Must be freed with OrtApi::ReleaseSessionOptions
  *
  * \snippet{doc} snippets.dox OrtStatus Return Value
  */
  ORT_API2_STATUS(CloneSessionOptions, _In_ const OrtSessionOptions* in_options,
                  _Outptr_ OrtSessionOptions** out_options);

  /** \brief Set execution mode
  *
  * Controls whether you want to execute operators in your graph sequentially or in parallel. Usually when the model
  *  has many branches, setting this option to ExecutionMode.ORT_PARALLEL will give you better performance.
  *  See [docs/ONNX_Runtime_Perf_Tuning.md] for more details.
  *
  * \param[in] options
  * \param[in] execution_mode
  *
  * \snippet{doc} snippets.dox OrtStatus Return Value
  */
  ORT_API2_STATUS(SetSessionExecutionMode, _Inout_ OrtSessionOptions* options, ExecutionMode execution_mode);

  /** \brief Enable profiling for a session
  *
  * \param[in] options
  * \param[in] profile_file_prefix
  *
  * \snippet{doc} snippets.dox OrtStatus Return Value
  */
  ORT_API2_STATUS(EnableProfiling, _Inout_ OrtSessionOptions* options, _In_ const ORTCHAR_T* profile_file_prefix);

  /** \brief Disable profiling for a session
  *
  * \param[in] options
  *
  * \snippet{doc} snippets.dox OrtStatus Return Value
  */
  ORT_API2_STATUS(DisableProfiling, _Inout_ OrtSessionOptions* options);

  /** \brief Enable the memory pattern optimization
  *
  * The idea is if the input shapes are the same, we could trace the internal memory allocation
  * and generate a memory pattern for future request. So next time we could just do one allocation
  * with a big chunk for all the internal memory allocation.
  * \note Memory pattern optimization is only available when Sequential Execution mode is enabled (see OrtApi::SetSessionExecutionMode)
  *
  * \see OrtApi::DisableMemPattern
  *
  * \param[in] options
  *
  * \snippet{doc} snippets.dox OrtStatus Return Value
  */
  ORT_API2_STATUS(EnableMemPattern, _Inout_ OrtSessionOptions* options);

  /** \brief Disable the memory pattern optimization
  *
  * \see OrtApi::EnableMemPattern
  *
  * \param[in] options
  *
  * \snippet{doc} snippets.dox OrtStatus Return Value
  */
  ORT_API2_STATUS(DisableMemPattern, _Inout_ OrtSessionOptions* options);

  /** \brief Enable the memory arena on CPU
  *
  * Arena may pre-allocate memory for future usage.
  *
  * \param[in] options
  *
  * \snippet{doc} snippets.dox OrtStatus Return Value
  */
  ORT_API2_STATUS(EnableCpuMemArena, _Inout_ OrtSessionOptions* options);

  /** \brief Disable the memory arena on CPU
  *
  * \param[in] options
  *
  * \snippet{doc} snippets.dox OrtStatus Return Value
  */
  ORT_API2_STATUS(DisableCpuMemArena, _Inout_ OrtSessionOptions* options);

  /** \brief Set session log id
  *
  * \param[in] options
  * \param[in] logid The log identifier.
  *
  * \snippet{doc} snippets.dox OrtStatus Return Value
  */
  ORT_API2_STATUS(SetSessionLogId, _Inout_ OrtSessionOptions* options, const char* logid);

  /** \brief Set session log verbosity level
  *
  * Applies to session load, initialization, etc
  *
  * \param[in] options
  * \param[in] session_log_verbosity_level \snippet{doc} snippets.dox Log Verbosity Level
  *
  * \snippet{doc} snippets.dox OrtStatus Return Value
  */
  ORT_API2_STATUS(SetSessionLogVerbosityLevel, _Inout_ OrtSessionOptions* options, int session_log_verbosity_level);

  /** \brief Set session log severity level
  *
  * \param[in] options
  * \param[in] session_log_severity_level The log severity level (refer to ::OrtLoggingLevel for possible values).
  *
  * \snippet{doc} snippets.dox OrtStatus Return Value
  */
  ORT_API2_STATUS(SetSessionLogSeverityLevel, _Inout_ OrtSessionOptions* options, int session_log_severity_level);

  /** \brief Set the optimization level to apply when loading a graph
  *
  * Please see https://www.onnxruntime.ai/docs/resources/graph-optimizations.html for an in-depth explanation
  * \param[in,out] options The session options object
  * \param[in] graph_optimization_level The optimization level
  *
  * \snippet{doc} snippets.dox OrtStatus Return Value
  */
  ORT_API2_STATUS(SetSessionGraphOptimizationLevel, _Inout_ OrtSessionOptions* options,
                  GraphOptimizationLevel graph_optimization_level);

  /** \brief Sets the number of threads used to parallelize the execution within nodes
  *
  * When running a single node operation, ex. add, this sets the maximum number of threads to use.
  *
  * \note If built with OpenMP, this has no effect on the number of threads used. In this case
  *       use the OpenMP env variables to configure the number of intra op num threads.
  *
  * \param[in] options
  * \param[in] intra_op_num_threads Number of threads to use<br>
  *   A value of 0 will use the default number of threads<br>
  *
  * \snippet{doc} snippets.dox OrtStatus Return Value
  */
  ORT_API2_STATUS(SetIntraOpNumThreads, _Inout_ OrtSessionOptions* options, int intra_op_num_threads);

  /** \brief Sets the number of threads used to parallelize the execution of the graph
  *
  * If nodes can be run in parallel, this sets the maximum number of threads to use to run them in parallel.
  *
  * \note If sequential execution is enabled this value is ignored, it acts as if it was set to 1.
  *
  * \param[in] options
  * \param[in] inter_op_num_threads Number of threads to use<br>
  *   A value of 0 will use the default number of threads<br>
  *
  * \snippet{doc} snippets.dox OrtStatus Return Value
  */
  ORT_API2_STATUS(SetInterOpNumThreads, _Inout_ OrtSessionOptions* options, int inter_op_num_threads);

  /// @}
  /// \name OrtCustomOpDomain
  /// @{

  /** \brief Create a custom op domain
  *
  * \param[in] domain
  * \param[out] out Newly created domain. Must be freed with OrtApi::ReleaseCustomOpDomain
  *
  * \snippet{doc} snippets.dox OrtStatus Return Value
  */
  ORT_API2_STATUS(CreateCustomOpDomain, _In_ const char* domain, _Outptr_ OrtCustomOpDomain** out);

  /** \brief Add a custom op to a custom op domain
  *
  * \note The OrtCustomOp* pointer must remain valid until the ::OrtCustomOpDomain using it is released
  *
  * \param[in] custom_op_domain
  * \param[in] op
  *
  * \snippet{doc} snippets.dox OrtStatus Return Value
  */
  ORT_API2_STATUS(CustomOpDomain_Add, _Inout_ OrtCustomOpDomain* custom_op_domain, _In_ const OrtCustomOp* op);

  /// @}
  /// \name OrtSessionOptions
  /// @{

  /** \brief Add custom op domain to a session options
  *
  * \note The OrtCustomOpDomain* must not be deleted until all sessions using it are released
  *
  * \param[in] options
  * \param[in] custom_op_domain
  *
  * \snippet{doc} snippets.dox OrtStatus Return Value
  */
  ORT_API2_STATUS(AddCustomOpDomain, _Inout_ OrtSessionOptions* options, _In_ OrtCustomOpDomain* custom_op_domain);

  /** \brief Register custom ops from a shared library
  *
  * Loads a shared library (dll on windows, so on linux, etc) named 'library_path' and looks for this entry point:
  *		OrtStatus* RegisterCustomOps(OrtSessionOptions * options, const OrtApiBase* api);
  * It then passes in the provided session options to this function along with the api base.
  * The handle to the loaded library is returned in library_handle. It can be freed by the caller after all sessions using the passed in
  * session options are destroyed, or if an error occurs and it is non null.
  *
  * \param[in] options
  * \param[in] library_path
  * \param[out] library_handle OS specific handle to the loaded library (Use FreeLibrary on Windows, dlclose on Linux, etc.. to unload)
  *
  * \snippet{doc} snippets.dox OrtStatus Return Value
  */
  ORT_API2_STATUS(RegisterCustomOpsLibrary, _Inout_ OrtSessionOptions* options, _In_ const char* library_path, void** library_handle);

  /// @}
  /// \name OrtSession
  /// @{

  /** \brief Get input count for a session
  *
  * This number must also match the number of inputs passed to OrtApi::Run
  *
  * \see OrtApi::SessionGetInputTypeInfo, OrtApi::SessionGetInputName, OrtApi::Session
  *
  * \param[in] session
  * \param[out] out Number of inputs
  *
  * \snippet{doc} snippets.dox OrtStatus Return Value
  */
  ORT_API2_STATUS(SessionGetInputCount, _In_ const OrtSession* session, _Out_ size_t* out);

  /** \brief Get output count for a session
  *
  * This number must also match the number of outputs returned by OrtApi::Run
  *
  * \see OrtApi::SessionGetOutputTypeInfo, OrtApi::SessionGetOutputName, OrtApi::Session
  *
  * \param[in] session
  * \param[out] out Number of outputs
  *
  * \snippet{doc} snippets.dox OrtStatus Return Value
  */
  ORT_API2_STATUS(SessionGetOutputCount, _In_ const OrtSession* session, _Out_ size_t* out);

  /** \brief Get overridable initializer count
  *
  * \see OrtApi::SessionGetOverridableInitializerTypeInfo, OrtApi::SessionGetOverridableInitializerName
  *
  * \param[in] session
  * \param[in] out
  *
  * \snippet{doc} snippets.dox OrtStatus Return Value
  */
  ORT_API2_STATUS(SessionGetOverridableInitializerCount, _In_ const OrtSession* session, _Out_ size_t* out);

  /** \brief Get input type information
  *
  * \param[in] session
  * \param[in] index Must be between 0 (inclusive) and what OrtApi::SessionGetInputCount returns (exclusive)
  * \param[out] type_info Must be freed with OrtApi::ReleaseTypeInfo
  *
  * \snippet{doc} snippets.dox OrtStatus Return Value
  */
  ORT_API2_STATUS(SessionGetInputTypeInfo, _In_ const OrtSession* session, size_t index, _Outptr_ OrtTypeInfo** type_info);

  /** \brief Get output type information
  *
  * \param[in] session
  * \param[in] index Must be between 0 (inclusive) and what OrtApi::SessionGetOutputCount returns (exclusive)
  * \param[out] type_info Must be freed with OrtApi::ReleaseTypeInfo
  *
  * \snippet{doc} snippets.dox OrtStatus Return Value
  */
  ORT_API2_STATUS(SessionGetOutputTypeInfo, _In_ const OrtSession* session, size_t index, _Outptr_ OrtTypeInfo** type_info);

  /** \brief Get overridable initializer type information
  *
  * \param[in] session
  * \param[in] index Must be between 0 (inclusive) and what OrtApi::SessionGetOverridableInitializerCount returns (exclusive)
  * \param[out] type_info Must be freed with OrtApi::ReleaseTypeInfo
  *
  * \snippet{doc} snippets.dox OrtStatus Return Value
  */
  ORT_API2_STATUS(SessionGetOverridableInitializerTypeInfo, _In_ const OrtSession* session, size_t index, _Outptr_ OrtTypeInfo** type_info);

  /** \brief Get input name
  *
  * \param[in] session
  * \param[in] index Must be between 0 (inclusive) and what OrtApi::SessionGetInputCount returns (exclusive)
  * \param[in] allocator
  * \param[out] value Set to a null terminated UTF-8 encoded string allocated using `allocator`. Must be freed using `allocator`.
  *
  * \snippet{doc} snippets.dox OrtStatus Return Value
  */
  ORT_API2_STATUS(SessionGetInputName, _In_ const OrtSession* session, size_t index, _Inout_ OrtAllocator* allocator, _Outptr_ char** value);

  /** \brief Get output name
  *
  * \param[in] session
  * \param[in] index Must be between 0 (inclusive) and what OrtApi::SessionGetOutputCount returns (exclusive)
  * \param[in] allocator
  * \param[out] value Set to a null terminated UTF-8 encoded string allocated using `allocator`. Must be freed using `allocator`.
  *
  * \snippet{doc} snippets.dox OrtStatus Return Value
  */
  ORT_API2_STATUS(SessionGetOutputName, _In_ const OrtSession* session, size_t index, _Inout_ OrtAllocator* allocator, _Outptr_ char** value);

  /** \brief Get overridable initializer name
  *
  * \param[in] session
  * \param[in] index Must be between 0 (inclusive) and what OrtApi::SessionGetOverridableInitializerCount returns (exclusive)
  * \param[in] allocator
  * \param[out] value Set to a null terminated UTF-8 encoded string allocated using `allocator`. Must be freed using `allocator`.
  *
  * \snippet{doc} snippets.dox OrtStatus Return Value
  */
  ORT_API2_STATUS(SessionGetOverridableInitializerName, _In_ const OrtSession* session, size_t index,
                  _Inout_ OrtAllocator* allocator, _Outptr_ char** value);

  /// @}
  /// \name OrtRunOptions
  /// @{

  /** \brief Create an OrtRunOptions
  *
  * \param[out] out Returned newly created ::OrtRunOptions. Must be freed with OrtApi::ReleaseRunOptions
  *
  * \snippet{doc} snippets.dox OrtStatus Return Value
  */
  ORT_API2_STATUS(CreateRunOptions, _Outptr_ OrtRunOptions** out);

  /** \brief Set per-run log verbosity level
   *
   * \see OrtApi::RunOptionsGetRunLogVerbosityLevel
   *
   * \param[in] options
   * \param[in] log_verbosity_level \snippet{doc} snippets.dox Log Verbosity Level
   *
   * \snippet{doc} snippets.dox OrtStatus Return Value
   */
  ORT_API2_STATUS(RunOptionsSetRunLogVerbosityLevel, _Inout_ OrtRunOptions* options, int log_verbosity_level);

  /** \brief Set per-run log severity level
   *
   * \see OrtApi::RunOptionsGetRunLogSeverityLevel
   *
   * \param[in] options
   * \param[in] log_severity_level The log severity level (refer to ::OrtLoggingLevel for possible values).
   */
  ORT_API2_STATUS(RunOptionsSetRunLogSeverityLevel, _Inout_ OrtRunOptions* options, int log_severity_level);

  /** \brief Set per-run tag
   *
   * This is used in a per-run log identifier.
   *
   * \see OrtApi::RunOptionsGetRunTag
   *
   * \param[in] options
   * \param[in] run_tag The run tag.
   */
  ORT_API2_STATUS(RunOptionsSetRunTag, _Inout_ OrtRunOptions* options, _In_ const char* run_tag);

  /** \brief Get per-run log verbosity level
   *
   * \see OrtApi::RunOptionsSetRunLogVerbosityLevel
   *
   * \param[in] options
   * \param[out] log_verbosity_level \snippet{doc} snippets.dox Log Verbosity Level
   *
   * \snippet{doc} snippets.dox OrtStatus Return Value
   */
  ORT_API2_STATUS(RunOptionsGetRunLogVerbosityLevel, _In_ const OrtRunOptions* options,
                  _Out_ int* log_verbosity_level);

  /** \brief Get per-run log severity level
   *
   * \see OrtApi::RunOptionsSetRunLogSeverityLevel
   *
   * \param[in] options
   * \param[out] log_severity_level The log severity level (refer to ::OrtLoggingLevel for possible values).
   */
  ORT_API2_STATUS(RunOptionsGetRunLogSeverityLevel, _In_ const OrtRunOptions* options, _Out_ int* log_severity_level);

  /** \brief Get per-run tag
   *
   * This is used in a per-run log identifier.
   *
   * \see OrtApi::RunOptionsSetRunTag
   *
   * \param[in] options
   * \param[out] run_tag The run tag.
   *                     Do not free this value, it is owned by `options`. It will be invalidated if the run tag
   *                     changes (i.e., with OrtApi::RunOptionsSetRunTag) or `options` is freed.
   */
  ORT_API2_STATUS(RunOptionsGetRunTag, _In_ const OrtRunOptions* options, _Out_ const char** run_tag);

  /** \brief Set terminate flag
  *
  * If a currently executing session needs to be force terminated, this can be called from another thread to force it to fail with an error.
  *
  * \param[in] options
  *
  * \snippet{doc} snippets.dox OrtStatus Return Value
  */
  ORT_API2_STATUS(RunOptionsSetTerminate, _Inout_ OrtRunOptions* options);

  /** \brief Clears the terminate flag
  *
  * Used so the OrtRunOptions instance can be used in a new OrtApi::Run call without it instantly terminating
  *
  * \param[in] options
  *
  * \snippet{doc} snippets.dox OrtStatus Return Value
  */
  ORT_API2_STATUS(RunOptionsUnsetTerminate, _Inout_ OrtRunOptions* options);

  /// @}
  /// \name OrtValue
  /// @{

  /** \brief Create a tensor
  *
  * Create a tensor using a supplied ::OrtAllocator
  *
  * \param[in] allocator
  * \param[in] shape Tensor shape
  * \param[in] shape_len Number of elements in `shape`
  * \param[in] type
  * \param[out] out Returns newly created ::OrtValue. Must be freed with OrtApi::ReleaseValue
  *
  * \snippet{doc} snippets.dox OrtStatus Return Value
  */
  ORT_API2_STATUS(CreateTensorAsOrtValue, _Inout_ OrtAllocator* allocator, _In_ const int64_t* shape, size_t shape_len,
                  ONNXTensorElementDataType type, _Outptr_ OrtValue** out);

  /** \brief Create a tensor backed by a user supplied buffer
   *
   * Create a tensor with user's buffer. You can fill the buffer either before calling this function or after.
   * p_data is owned by caller. ReleaseValue won't release p_data.
   *
   * \param[in] info
   * \param[in] p_data
   * \param[in] p_data_len
   * \param[in] shape
   * \param[in] shape_len
   * \param[in] type
   * \param[out] out Returns newly created ::OrtValue. Must be freed with OrtApi::ReleaseValue
  *
  * \snippet{doc} snippets.dox OrtStatus Return Value
   */
  ORT_API2_STATUS(CreateTensorWithDataAsOrtValue, _In_ const OrtMemoryInfo* info, _Inout_ void* p_data,
                  size_t p_data_len, _In_ const int64_t* shape, size_t shape_len, ONNXTensorElementDataType type,
                  _Outptr_ OrtValue** out);

  /** \brief Return if an ::OrtValue is a tensor type
  *
  * \param[in] value A tensor type (string tensors are not supported)
  * \param[out] out Set to 1 iff ::OrtValue is a tensor, 0 otherwise
  *
  * \snippet{doc} snippets.dox OrtStatus Return Value
  */
  ORT_API2_STATUS(IsTensor, _In_ const OrtValue* value, _Out_ int* out);

  /** \brief Get a pointer to the raw data inside a tensor
  *
  * Used to read/write/modify the internal tensor data directly.
  * \note The returned pointer is valid until the \p value is destroyed.
  *
  * \param[in] value A tensor type (string tensors are not supported)
  * \param[out] out Filled in with a pointer to the internal storage
  *
  * \snippet{doc} snippets.dox OrtStatus Return Value
  */
  ORT_API2_STATUS(GetTensorMutableData, _In_ OrtValue* value, _Outptr_ void** out);

  /** \brief Set all strings at once in a string tensor
  *
  * \param[in,out] value A tensor of type ONNX_TENSOR_ELEMENT_DATA_TYPE_STRING
  * \param[in] s An array of strings. Each string in this array must be null terminated.
  * \param[in] s_len Count of strings in s (Must match the size of \p value's tensor shape)
  *
  * \snippet{doc} snippets.dox OrtStatus Return Value
  */
  ORT_API2_STATUS(FillStringTensor, _Inout_ OrtValue* value, _In_ const char* const* s, size_t s_len);

  /** \brief Get total byte length for all strings in a string tensor
  *
  * Typically used with OrtApi::GetStringTensorContent
  *
  * \param[in] value A tensor of type ONNX_TENSOR_ELEMENT_DATA_TYPE_STRING
  * \param[out] len Total byte length of all strings (does not include trailing nulls)
  *
  * \snippet{doc} snippets.dox OrtStatus Return Value
  */
  ORT_API2_STATUS(GetStringTensorDataLength, _In_ const OrtValue* value, _Out_ size_t* len);

  /** \brief Get all strings from a string tensor
  *
  * An example of the results:<br>
  * Given \p value is a string tensor with the strings { "This" "is" "a" "test" }<br>
  * \p s must have a size of 11 bytes<br>
  * \p offsets must have 4 elements<br>
  * After the call, these values will be filled in:<br>
  * \p s will contain "Thisisatest"<br>
  * \p offsets will contain { 0, 4, 6, 7 }<br>
  * The length of the last string is just s_len - offsets[last]
  *
  * \param[in] value A tensor of type ONNX_TENSOR_ELEMENT_DATA_TYPE_STRING
  * \param[in] s Buffer to sequentially write all tensor strings to. Each string is NOT null-terminated.
  * \param[in] s_len Number of bytes of buffer pointed to by \p s (Get it from OrtApi::GetStringTensorDataLength)
  * \param[out] offsets Array of start offsets into the strings written to \p s
  * \param[in] offsets_len Number of elements in offsets
  *
  * \snippet{doc} snippets.dox OrtStatus Return Value
  */
  ORT_API2_STATUS(GetStringTensorContent, _In_ const OrtValue* value, _Out_writes_bytes_all_(s_len) void* s,
                  size_t s_len, _Out_writes_all_(offsets_len) size_t* offsets, size_t offsets_len);

  /// @}
  /// \name OrtTypeInfo
  /// @{

  /** \brief Get ::OrtTensorTypeAndShapeInfo from an ::OrtTypeInfo
  *
  * \param[in] type_info
  * \param[out] out Do not free this value, it will be valid until type_info is freed.
  *
  * \snippet{doc} snippets.dox OrtStatus Return Value
  */
  ORT_API2_STATUS(CastTypeInfoToTensorInfo, _In_ const OrtTypeInfo* type_info,
                  _Outptr_result_maybenull_ const OrtTensorTypeAndShapeInfo** out);

  /** \brief Get ::ONNXType from ::OrtTypeInfo
  *
  * \param[in] type_info
  * \param[out] out
  *
  * \snippet{doc} snippets.dox OrtStatus Return Value
  */
  ORT_API2_STATUS(GetOnnxTypeFromTypeInfo, _In_ const OrtTypeInfo* type_info, _Out_ enum ONNXType* out);

  /// @}
  /// \name OrtTensorTypeAndShapeInfo
  /// @{

  /** \brief Create an ::OrtTensorTypeAndShapeInfo object
  *
  * \param[out] out Returns newly created ::OrtTensorTypeAndShapeInfo. Must be freed with OrtApi::ReleaseTensorTypeAndShapeInfo
  *
  * \snippet{doc} snippets.dox OrtStatus Return Value
  */
  ORT_API2_STATUS(CreateTensorTypeAndShapeInfo, _Outptr_ OrtTensorTypeAndShapeInfo** out);

  /** \brief Set element type in ::OrtTensorTypeAndShapeInfo
  *
  * \param[in] info
  * \param[in] type
  *
  * \snippet{doc} snippets.dox OrtStatus Return Value
  */
  ORT_API2_STATUS(SetTensorElementType, _Inout_ OrtTensorTypeAndShapeInfo* info, enum ONNXTensorElementDataType type);

  /** \brief Set shape information in ::OrtTensorTypeAndShapeInfo
  *
  * \param[in] info
  * \param[in] dim_values Array with `dim_count` elements. Can contain negative values.
  * \param[in] dim_count Number of elements in `dim_values`
  *
  * \snippet{doc} snippets.dox OrtStatus Return Value
  */
  ORT_API2_STATUS(SetDimensions, OrtTensorTypeAndShapeInfo* info, _In_ const int64_t* dim_values, size_t dim_count);

  /** \brief Get element type in ::OrtTensorTypeAndShapeInfo
  *
  * \see OrtApi::SetTensorElementType
  *
  * \param[in] info
  * \param[out] out
  *
  * \snippet{doc} snippets.dox OrtStatus Return Value
  */
  ORT_API2_STATUS(GetTensorElementType, _In_ const OrtTensorTypeAndShapeInfo* info,
                  _Out_ enum ONNXTensorElementDataType* out);

  /** \brief Get dimension count in ::OrtTensorTypeAndShapeInfo
  *
  * \see OrtApi::GetDimensions
  *
  * \param[in] info
  * \param[out] out
  *
  * \snippet{doc} snippets.dox OrtStatus Return Value
  */
  ORT_API2_STATUS(GetDimensionsCount, _In_ const OrtTensorTypeAndShapeInfo* info, _Out_ size_t* out);

  /** \brief Get dimensions in ::OrtTensorTypeAndShapeInfo
  *
  * \param[in] info
  * \param[out] dim_values Array with `dim_values_length` elements. On return, filled with the dimensions stored in the ::OrtTensorTypeAndShapeInfo
  * \param[in] dim_values_length Number of elements in `dim_values`. Use OrtApi::GetDimensionsCount to get this value
  *
  * \snippet{doc} snippets.dox OrtStatus Return Value
  */
  ORT_API2_STATUS(GetDimensions, _In_ const OrtTensorTypeAndShapeInfo* info, _Out_ int64_t* dim_values,
                  size_t dim_values_length);

  /** \brief Get symbolic dimension names in ::OrtTensorTypeAndShapeInfo
  *
  * \param[in] info
  * \param[in] dim_params Array with `dim_params_length` elements. On return filled with pointers to null terminated strings of the dimension names
  * \param[in] dim_params_length Number of elements in `dim_params`. Use OrtApi::GetDimensionsCount to get this value
  *
  * \snippet{doc} snippets.dox OrtStatus Return Value
  */
  ORT_API2_STATUS(GetSymbolicDimensions, _In_ const OrtTensorTypeAndShapeInfo* info,
                  _Out_writes_all_(dim_params_length) const char* dim_params[], size_t dim_params_length);

  /** \brief Get total number of elements in a tensor shape from an ::OrtTensorTypeAndShapeInfo
  *
  * Return the number of elements specified by the tensor shape (all dimensions multiplied by each other).
  * For 0 dimensions, 1 is returned. If any dimension is less than 0, the result is always -1.
  *
  * Examples:<br>
  * [] = 1<br>
  * [1,3,4] = 12<br>
  * [2,0,4] = 0<br>
  * [-1,3,4] = -1<br>
  *
  * \param[in] info
  * \param[out] out Number of elements
  *
  * \snippet{doc} snippets.dox OrtStatus Return Value
  */
  ORT_API2_STATUS(GetTensorShapeElementCount, _In_ const OrtTensorTypeAndShapeInfo* info, _Out_ size_t* out);

  /// @}
  /// \name OrtValue
  /// @{

  /** \brief Get type and shape information from a tensor ::OrtValue
  *
  * \param[in] value Must be a tensor (not a map/sequence/etc) or will return failure
  * \param[out] out Newly created ::OrtTensorTypeAndShapeInfo. Must be freed with OrtApi::ReleaseTensorTypeAndShapeInfo
  *
  * \snippet{doc} snippets.dox OrtStatus Return Value
  */
  ORT_API2_STATUS(GetTensorTypeAndShape, _In_ const OrtValue* value, _Outptr_ OrtTensorTypeAndShapeInfo** out);

  /** \brief Get type information of an OrtValue
  *
  * \param[in] value
  * \param[out] out Newly created ::OrtTypeInfo. Must be freed with OrtApi::ReleaseTypeInfo
  *
  * \snippet{doc} snippets.dox OrtStatus Return Value
  */
  ORT_API2_STATUS(GetTypeInfo, _In_ const OrtValue* value, _Outptr_result_maybenull_ OrtTypeInfo** out);

  /** \brief Get ONNXType of an ::OrtValue
  *
  * \param[in] value
  * \param[out] out
  *
  * \snippet{doc} snippets.dox OrtStatus Return Value
  */
  ORT_API2_STATUS(GetValueType, _In_ const OrtValue* value, _Out_ enum ONNXType* out);

  /// @}
  /// \name OrtMemoryInfo
  /// @{

  /** \brief Create an ::OrtMemoryInfo
  *
  * \param[in] name
  * \param[in] type
  * \param[in] id
  * \param[in] mem_type
  * \param[out] out Newly created ::OrtMemoryInfo. Must be freed with OrtAPi::ReleaseMemoryInfo
  *
  * \snippet{doc} snippets.dox OrtStatus Return Value
  */
  ORT_API2_STATUS(CreateMemoryInfo, _In_ const char* name, enum OrtAllocatorType type, int id,
                  enum OrtMemType mem_type, _Outptr_ OrtMemoryInfo** out);

  /** \brief Create an ::OrtMemoryInfo for CPU memory
  *
  * Special case version of OrtApi::CreateMemoryInfo for CPU based memory. Same as using OrtApi::CreateMemoryInfo with name = "Cpu" and id = 0.
  *
  * \param[in] type
  * \param[in] mem_type
  * \param[out] out
  *
  * \snippet{doc} snippets.dox OrtStatus Return Value
  */
  ORT_API2_STATUS(CreateCpuMemoryInfo, enum OrtAllocatorType type, enum OrtMemType mem_type,
                  _Outptr_ OrtMemoryInfo** out);

  /** \brief Compare ::OrtMemoryInfo objects for equality
  *
  * Compares all settings of each ::OrtMemoryInfo for equality
  *
  * \param[in] info1
  * \param[in] info2
  * \param[out] out Set to 0 if equal, -1 if not equal
  *
  * \snippet{doc} snippets.dox OrtStatus Return Value
  */
  ORT_API2_STATUS(CompareMemoryInfo, _In_ const OrtMemoryInfo* info1, _In_ const OrtMemoryInfo* info2, _Out_ int* out);

  /** \brief Get name from ::OrtMemoryInfo
  *
  * \param[in] ptr
  * \param[out] out Writes null terminated string to this pointer. Do NOT free the returned pointer. It is valid for the lifetime of the ::OrtMemoryInfo
  *
  * \snippet{doc} snippets.dox OrtStatus Return Value
  */
  ORT_API2_STATUS(MemoryInfoGetName, _In_ const OrtMemoryInfo* ptr, _Out_ const char** out);

  /** \brief Get the id from ::OrtMemoryInfo
  */
  ORT_API2_STATUS(MemoryInfoGetId, _In_ const OrtMemoryInfo* ptr, _Out_ int* out);

  /** \brief Get the ::OrtMemType from ::OrtMemoryInfo
  */
  ORT_API2_STATUS(MemoryInfoGetMemType, _In_ const OrtMemoryInfo* ptr, _Out_ OrtMemType* out);

  /** \brief Get the ::OrtAllocatorType from ::OrtMemoryInfo
  */
  ORT_API2_STATUS(MemoryInfoGetType, _In_ const OrtMemoryInfo* ptr, _Out_ OrtAllocatorType* out);

  /// @}
  /// \name OrtAllocator
  /// @{

  /// \brief Calls OrtAllocator::Alloc function
  ORT_API2_STATUS(AllocatorAlloc, _Inout_ OrtAllocator* ort_allocator, size_t size, _Outptr_ void** out);
  /// \brief Calls OrtAllocator::Free function
  ORT_API2_STATUS(AllocatorFree, _Inout_ OrtAllocator* ort_allocator, void* p);
  /// \brief Calls OrtAllocator::Info function
  ORT_API2_STATUS(AllocatorGetInfo, _In_ const OrtAllocator* ort_allocator, _Outptr_ const struct OrtMemoryInfo** out);

  /** \brief Get the default allocator
  *
  * The default allocator is a CPU based, non-arena. Always returns the same pointer to the same default allocator.
  *
  * \param[out] out Returned value should NOT be freed
  *
  * \snippet{doc} snippets.dox OrtStatus Return Value
  */
  ORT_API2_STATUS(GetAllocatorWithDefaultOptions, _Outptr_ OrtAllocator** out);

  /// @}
  /// \name OrtSessionOptions
  /// @{

  /** \brief Override session symbolic dimensions
  *
  * Override symbolic dimensions (by specific denotation strings) with actual values if known at session initialization time to enable
  * optimizations that can take advantage of fixed values (such as memory planning, etc)
  *
  * \param[in] options
  * \param[in] dim_denotation
  * \param[in] dim_value
  *
  * \snippet{doc} snippets.dox OrtStatus Return Value
  */
  ORT_API2_STATUS(AddFreeDimensionOverride, _Inout_ OrtSessionOptions* options, _In_ const char* dim_denotation,
                  _In_ int64_t dim_value);

  /// @}
  /// \name OrtValue
  /// @{

  /* Internal information (not seen in Doxygen)
  *
  * APIs to support non-tensor types - map and sequence.
  * Currently only the following types are supported
  * Note: the following types should be kept in sync with data_types.h
  * Map types
  * =========
  * std::map<std::string, std::string>
  * std::map<std::string, int64_t>
  * std::map<std::string, float>
  * std::map<std::string, double>
  * std::map<int64_t, std::string>
  * std::map<int64_t, int64_t>
  * std::map<int64_t, float>
  * std::map<int64_t, double>
  *
  * Sequence types
  * ==============
  * std::vector<std::string>
  * std::vector<int64_t>
  * std::vector<float>
  * std::vector<double>
  * std::vector<std::map<std::string, float>>
  * std::vector<std::map<int64_t, float>
  */

  /** \brief Get non tensor data from an ::OrtValue
  *
  * If `value` is of type ONNX_TYPE_MAP, you need to retrieve the keys and values
  * separately. Use index=0 to retrieve keys and index=1 to retrieve values.
  * If `value` is of type ONNX_TYPE_SEQUENCE, use index to retrieve the index'th element
  * of the sequence.
  *
  * \param[in] value
  * \param[in] index See above for usage based on `value` type
  * \param[in] allocator Allocator used to allocate ::OrtValue
  * \param[out] out Created ::OrtValue that holds the element requested. Must be freed with OrtApi::ReleaseValue
  *
  * \snippet{doc} snippets.dox OrtStatus Return Value
  */
  ORT_API2_STATUS(GetValue, _In_ const OrtValue* value, int index, _Inout_ OrtAllocator* allocator,
                  _Outptr_ OrtValue** out);

  /** \brief Get non tensor value count from an ::OrtValue
  *
  * If `value` is of type ONNX_TYPE_MAP 2 will always be returned. For ONNX_TYPE_SEQUENCE
  * the number of elements in the sequence will be returned
  *
  * \param[in] value
  * \param[out] out
  *
  * \snippet{doc} snippets.dox OrtStatus Return Value
  */
  ORT_API2_STATUS(GetValueCount, _In_ const OrtValue* value, _Out_ size_t* out);

  /** \brief Create a map or sequence ::OrtValue
  *
  * To construct a map (ONNX_TYPE_MAP), use num_values = 2 and `in` should be an array of 2 ::OrtValue%s
  * representing keys and values.<br>
  *
  * To construct a sequence (ONNX_TYPE_SEQUENCE), use num_values = N where N is the number of the elements in the
  * sequence. 'in' should be an array of N ::OrtValue%s.
  *
  * \param[in] in See above for details
  * \param[in] num_values
  * \param[in] value_type Must be either ONNX_TYPE_MAP or ONNX_TYPE_SEQUENCE
  * \param[out] out Newly created ::OrtValue. Must be freed with OrtApi::ReleaseValue
  *
  * \snippet{doc} snippets.dox OrtStatus Return Value
  */
  ORT_API2_STATUS(CreateValue, _In_reads_(num_values) const OrtValue* const* in, size_t num_values,
                  enum ONNXType value_type, _Outptr_ OrtValue** out);

  /** \brief Create an opaque (custom user defined type) ::OrtValue
  *
  * Constructs an ::OrtValue that contains a value of non-standard type created for
  * experiments or while awaiting standardization. ::OrtValue in this case would contain
  * an internal representation of the Opaque type. Opaque types are distinguished from
  * each other by two strings 1) domain and 2) type name. The combination of the two
  * must be unique, so the type representation is properly identified internally. The combination
  * must be properly registered from within ORT at both compile/run time or by another API.
  *
  * To construct the ::OrtValue pass domain and type names, also a pointer to a data container
  * the type of which must be known to both ORT and the client program. That data container may or may
  * not match the internal representation of the Opaque type. The sizeof(data_container) is passed for
  * verification purposes.
  *
  * \param[in] domain_name Null terminated string of the domain name
  * \param[in] type_name Null terminated string of the type name
  * \param[in] data_container User pointer Data to populate ::OrtValue
  * \param[in] data_container_size Size in bytes of what `data_container` points to
  * \param[out] out Newly created ::OrtValue. Must be freed with OrtApi::ReleaseValue
  *
  * \snippet{doc} snippets.dox OrtStatus Return Value
  */
  ORT_API2_STATUS(CreateOpaqueValue, _In_z_ const char* domain_name, _In_z_ const char* type_name,
                  _In_ const void* data_container, size_t data_container_size, _Outptr_ OrtValue** out);

  /** \brief Get internal data from an opaque (custom user defined type) ::OrtValue
  *
  * Copies internal data from an opaque value into a user provided buffer
  *
  * \see OrtApi::CreateOpaqueValue
  *
  * \param[in] domain_name Null terminated string of the domain name
  * \param[in] type_name Null terminated string of the type name
  * \param[in] in The opaque ::OrtValue
  * \param[out] data_container Buffer to copy data into
  * \param[out] data_container_size Size in bytes of the buffer pointed to by data_container. Must match the size of the internal buffer.
  *
  * \snippet{doc} snippets.dox OrtStatus Return Value
  */
  ORT_API2_STATUS(GetOpaqueValue, _In_ const char* domain_name, _In_ const char* type_name, _In_ const OrtValue* in,
                  _Out_ void* data_container, size_t data_container_size);

  /// @}
  /// \name OrtKernelInfo
  /// @{

  /** \brief Get a float stored as an attribute in the graph node
  *
  * \param[in] info ::OrtKernelInfo instance
  * \param[in] name Null terminated string of the name of the attribute
  * \param[out] out Pointer to memory where the attribute will be stored
  *
  * \snippet{doc} snippets.dox OrtStatus Return Value
  */
  ORT_API2_STATUS(KernelInfoGetAttribute_float, _In_ const OrtKernelInfo* info, _In_ const char* name,
                  _Out_ float* out);

  /** \brief Fetch a 64-bit int stored as an attribute in the graph node
  *
  * \param[in] info ::OrtKernelInfo instance
  * \param[in] name Null terminated string of the name of the attribute
  * \param[out] out Pointer to memory where the attribute will be stored
  *
  * \snippet{doc} snippets.dox OrtStatus Return Value
  */
  ORT_API2_STATUS(KernelInfoGetAttribute_int64, _In_ const OrtKernelInfo* info, _In_ const char* name,
                  _Out_ int64_t* out);

  /** \brief Fetch a string stored as an attribute in the graph node
  *
  * If `out` is nullptr, the value of `size` is set to the true size of the string
  * attribute, and a success status is returned.
  *
  * If the `size` parameter is greater than or equal to the actual string attribute's size,
  * the value of `size` is set to the true size of the string attribute, the provided memory
  * is filled with the attribute's contents, and a success status is returned.
  *
  * If the `size` parameter is less than the actual string attribute's size and `out`
  * is not nullptr, the value of `size` is set to the true size of the string attribute
  * and a failure status is returned.)
  *
  * \param[in] info ::OrtKernelInfo instance
  * \param[in] name Null terminated string of the name of the attribute
  * \param[out] out Pointer to memory where the attribute will be stored
  * \param[in,out] size See above comments for details
  *
  * \snippet{doc} snippets.dox OrtStatus Return Value
  */
  ORT_API2_STATUS(KernelInfoGetAttribute_string, _In_ const OrtKernelInfo* info, _In_ const char* name, _Out_ char* out,
                  _Inout_ size_t* size);

  /// @}
  /// \name OrtKernelContext
  /// @{

  /** \brief Used for custom operators, get the input count of a kernel
  *
  * \see ::OrtCustomOp
  */
  ORT_API2_STATUS(KernelContext_GetInputCount, _In_ const OrtKernelContext* context, _Out_ size_t* out);

  /** \brief Used for custom operators, get the output count of a kernel
  *
  * \see ::OrtCustomOp
  */
  ORT_API2_STATUS(KernelContext_GetOutputCount, _In_ const OrtKernelContext* context, _Out_ size_t* out);

  /** \brief Used for custom operators, get an input of a kernel
  *
  * \see ::OrtCustomOp
  */
  ORT_API2_STATUS(KernelContext_GetInput, _In_ const OrtKernelContext* context, _In_ size_t index,
                  _Out_ const OrtValue** out);

  /** \brief Used for custom operators, get an output of a kernel
  *
  * \see ::OrtCustomOp
  */
  ORT_API2_STATUS(KernelContext_GetOutput, _Inout_ OrtKernelContext* context, _In_ size_t index,
                  _In_ const int64_t* dim_values, size_t dim_count, _Outptr_ OrtValue** out);

  /// @}
  /// \name OrtEnv
  /// @{
  ORT_CLASS_RELEASE(Env);
  /// @}
  /// \name OrtStatus
  /// @{
  ORT_CLASS_RELEASE(Status);
  /// @}
  /// \name OrtMemoryInfo
  /// @{
  ORT_CLASS_RELEASE(MemoryInfo);
  /// @}
  /// \name OrtSession
  /// @{
  ORT_CLASS_RELEASE(Session);  //Don't call ReleaseSession from Dllmain (because session owns a thread pool)
  /// @}
  /// \name OrtValue
  /// @{
  ORT_CLASS_RELEASE(Value);
  /// @}
  /// \name OrtRunOptions
  /// @{
  ORT_CLASS_RELEASE(RunOptions);
  /// @}
  /// \name OrtTypeInfo
  /// @{
  ORT_CLASS_RELEASE(TypeInfo);
  /// @}
  /// \name OrtTensorTypeAndShapeInfo
  /// @{
  ORT_CLASS_RELEASE(TensorTypeAndShapeInfo);
  /// @}
  /// \name OrtSessionOptions
  /// @{
  ORT_CLASS_RELEASE(SessionOptions);
  /// @}
  /// \name OrtCustomOpDomain
  /// @{
  ORT_CLASS_RELEASE(CustomOpDomain);

  /// @}
  /// \name OrtTypeInfo
  /// @{

  /** \brief Get denotation from type information
  *
  * Augments ::OrtTypeInfo to return denotations on the type.
  *
  * This is used by WinML to determine if an input/output is intended to be an Image or a Tensor.
  *
  * \param[in] type_info
  * \param[out] denotation Pointer to the null terminated denotation string is written to this pointer. This pointer is valid until the object is destroyed or the name is changed, do not free.
  * \param[out] len Length in bytes of the string returned in `denotation`
  *
  * \snippet{doc} snippets.dox OrtStatus Return Value
  */
  ORT_API2_STATUS(GetDenotationFromTypeInfo, _In_ const OrtTypeInfo* type_info, _Out_ const char** const denotation,
                  _Out_ size_t* len);

  /** \brief Get detailed map information from an ::OrtTypeInfo
  *
  * This augments ::OrtTypeInfo to return an ::OrtMapTypeInfo when the type is a map.
  * The OrtMapTypeInfo has additional information about the map's key type and value type.
  *
  * This is used by WinML to support model reflection APIs.
  *
  * \param[out] type_info
  * \param[out] out A pointer to the ::OrtMapTypeInfo. Do not free this value
  *
  * \snippet{doc} snippets.dox OrtStatus Return Value
  */
  ORT_API2_STATUS(CastTypeInfoToMapTypeInfo, _In_ const OrtTypeInfo* type_info,
                  _Outptr_result_maybenull_ const OrtMapTypeInfo** out);

  /** \brief Cast ::OrtTypeInfo to an ::OrtSequenceTypeInfo
  *
  * This api augments ::OrtTypeInfo to return an ::OrtSequenceTypeInfo when the type is a sequence.
	* The ::OrtSequenceTypeInfo has additional information about the sequence's element type.
  *
  * This is used by WinML to support model reflection APIs.
	*
  * \param[in] type_info
	* \param[out] out A pointer to the OrtSequenceTypeInfo. Do not free this value
  *
  * \snippet{doc} snippets.dox OrtStatus Return Value
  */
  ORT_API2_STATUS(CastTypeInfoToSequenceTypeInfo, _In_ const OrtTypeInfo* type_info,
                  _Outptr_result_maybenull_ const OrtSequenceTypeInfo** out);

  /// @}
  /// \name OrtMapTypeInfo
  /// @{

  /** \brief Get key type from an ::OrtMapTypeInfo
  *
  * Key types are restricted to being scalar types.
  *
  * This is used by WinML to support model reflection APIs.
  *
  * \param[in] map_type_info
  * \param[out] out
  *
  * \snippet{doc} snippets.dox OrtStatus Return Value
  */
  ORT_API2_STATUS(GetMapKeyType, _In_ const OrtMapTypeInfo* map_type_info, _Out_ enum ONNXTensorElementDataType* out);

  /** \brief Get the value type from an ::OrtMapTypeInfo
  *
  * \param[in] map_type_info
  * \param[out] type_info
  *
  * \snippet{doc} snippets.dox OrtStatus Return Value
  */
  ORT_API2_STATUS(GetMapValueType, _In_ const OrtMapTypeInfo* map_type_info, _Outptr_ OrtTypeInfo** type_info);

  /// @}
  /// \name OrtSequenceTypeInfo
  /// @{

  /** \brief Get element type from an ::OrtSequenceTypeInfo
  *
  * This is used by WinML to support model reflection APIs.
  *
  * \param[in] sequence_type_info
  * \param[out] type_info
  *
  * \snippet{doc} snippets.dox OrtStatus Return Value
  */
  ORT_API2_STATUS(GetSequenceElementType, _In_ const OrtSequenceTypeInfo* sequence_type_info,
                  _Outptr_ OrtTypeInfo** type_info);

  /// @}
  /// \name OrtMapTypeInfo
  /// @{
  ORT_CLASS_RELEASE(MapTypeInfo);
  /// @}
  /// \name OrtSequenceTypeInfo
  /// @{
  ORT_CLASS_RELEASE(SequenceTypeInfo);

  /// @}
  /// \name OrtSession
  /// @{

  /** \brief End profiling and return filename of the profile data
  *
  * Profiling is turned on through OrtApi::EnableProfiling
  *
  * \param[in] session
  * \param[in] allocator
  * \param[out] out Null terminated string of the filename, allocated using `allocator`. Must be freed using `allocator`
  *
  * \snippet{doc} snippets.dox OrtStatus Return Value
  */
  ORT_API2_STATUS(SessionEndProfiling, _In_ OrtSession* session, _Inout_ OrtAllocator* allocator, _Outptr_ char** out);

  /** \brief Get ::OrtModelMetadata from an ::OrtSession
  *
  * \param[in] session
  * \param[out] out Newly created ::OrtModelMetadata. Must be freed using OrtApi::ReleaseModelMetadata
  *
  * \snippet{doc} snippets.dox OrtStatus Return Value
  */
  ORT_API2_STATUS(SessionGetModelMetadata, _In_ const OrtSession* session, _Outptr_ OrtModelMetadata** out);

  /// @}
  /// \name OrtModelMetadata
  /// @{

  /** \brief Get `producer name` from an ::OrtModelMetadata
  *
  * \param[in] model_metadata
  * \param[in] allocator
  * \param[out] value Set to a null terminated string allocated using `allocator`. Must be freed using `allocator`
  *
  * \snippet{doc} snippets.dox OrtStatus Return Value
  */
  ORT_API2_STATUS(ModelMetadataGetProducerName, _In_ const OrtModelMetadata* model_metadata,
                  _Inout_ OrtAllocator* allocator, _Outptr_ char** value);

  /** \brief Get `graph name` from an ::OrtModelMetadata
  *
  * \param[in] model_metadata
  * \param[in] allocator
  * \param[out] value Set to a null terminated string allocated using `allocator`. Must be freed using `allocator`
  *
  * \snippet{doc} snippets.dox OrtStatus Return Value
  */
  ORT_API2_STATUS(ModelMetadataGetGraphName, _In_ const OrtModelMetadata* model_metadata,
                  _Inout_ OrtAllocator* allocator, _Outptr_ char** value);

  /** \brief Get `domain` from an ::OrtModelMetadata
  *
  * \param[in] model_metadata
  * \param[in] allocator
  * \param[out] value Set to a null terminated string allocated using `allocator`. Must be freed using `allocator`
  *
  * \snippet{doc} snippets.dox OrtStatus Return Value
  */
  ORT_API2_STATUS(ModelMetadataGetDomain, _In_ const OrtModelMetadata* model_metadata, _Inout_ OrtAllocator* allocator,
                  _Outptr_ char** value);

  /** \brief Get `description` from an ::OrtModelMetadata
  *
  * \param[in] model_metadata
  * \param[in] allocator
  * \param[out] value Set to a null terminated string allocated using `allocator`. Must be freed using `allocator`
  *
  * \snippet{doc} snippets.dox OrtStatus Return Value
  */
  ORT_API2_STATUS(ModelMetadataGetDescription, _In_ const OrtModelMetadata* model_metadata,
                  _Inout_ OrtAllocator* allocator, _Outptr_ char** value);

  /** \brief Return data for a key in the custom metadata map in an ::OrtModelMetadata
  *
  * \param[in] model_metadata
  * \param[in] allocator
  * \param[in] key Null terminated string
  * \param[out] value Set to a null terminated string allocated using `allocator`. Must be freed using `allocator`
  * `value` will be set to nullptr if the given key is not found in the custom metadata map.
  *
  * \snippet{doc} snippets.dox OrtStatus Return Value
  */
  ORT_API2_STATUS(ModelMetadataLookupCustomMetadataMap, _In_ const OrtModelMetadata* model_metadata,
                  _Inout_ OrtAllocator* allocator, _In_ const char* key, _Outptr_result_maybenull_ char** value);

  /** \brief Get version number from an ::OrtModelMetadata
  *
  * \param[in] model_metadata
  * \param[out] value Set to the version number
  *
  * \snippet{doc} snippets.dox OrtStatus Return Value
  */
  ORT_API2_STATUS(ModelMetadataGetVersion, _In_ const OrtModelMetadata* model_metadata, _Out_ int64_t* value);

  ORT_CLASS_RELEASE(ModelMetadata);

  /// @}
  /// \name OrtEnv
  /// @{

  /** \brief Create an OrtEnv
  *
  * Create an environment with global threadpools that will be shared across sessions.
  * Use this in conjunction with OrtApi::DisablePerSessionThreads or else the session will use
  * its own thread pools.
  *
  * \param[in] log_severity_level The log severity level.
  * \param[in] logid The log identifier.
  * \param[in] tp_options
  * \param[out] out Returned newly created OrtEnv. Must be freed with OrtApi::ReleaseEnv
  *
  * \snippet{doc} snippets.dox OrtStatus Return Value
  */
  ORT_API2_STATUS(CreateEnvWithGlobalThreadPools, OrtLoggingLevel log_severity_level, _In_ const char* logid,
                  _In_ const OrtThreadingOptions* tp_options, _Outptr_ OrtEnv** out);

  /// @}
  /// \name OrtSessionOptions
  /// @{

  /** \brief Use global thread pool on a session
  *
  * Disable using per session thread pool and use the shared global threadpool.
  * This should be used in conjunction with OrtApi::CreateEnvWithGlobalThreadPools.
  *
  * \param[in] options
  *
  * \snippet{doc} snippets.dox OrtStatus Return Value
  */
  ORT_API2_STATUS(DisablePerSessionThreads, _Inout_ OrtSessionOptions* options);

  /// @}
  /// \name OrtThreadingOptions
  /// @{

  /** \brief Create an ::OrtThreadingOptions
  *
  * \param[out] out Newly created ::OrtThreadingOptions. Must be freed with OrtApi::ReleaseThreadingOptions
  * \snippet{doc} snippets.dox OrtStatus Return Value
  */
  ORT_API2_STATUS(CreateThreadingOptions, _Outptr_ OrtThreadingOptions** out);

  ORT_CLASS_RELEASE(ThreadingOptions);

  /// @}
  /// \name OrtModelMetadata
  /// @{

  /**
  *
  * \param[in] model_metadata
  * \param[in] allocator
  * \param[out] keys Array of null terminated strings (array count = num_keys) allocated using `allocator`.
  *  The strings and the pointer array must be freed using `allocator`
  *  `keys` will be set to nullptr if the custom metadata map is empty.
  * \param[out] num_keys Set to the number of elements in the `keys` array
  *
  * \snippet{doc} snippets.dox OrtStatus Return Value
  */
  ORT_API2_STATUS(ModelMetadataGetCustomMetadataMapKeys, _In_ const OrtModelMetadata* model_metadata,
                  _Inout_ OrtAllocator* allocator, _Outptr_result_buffer_maybenull_(*num_keys) char*** keys, _Out_ int64_t* num_keys);

  /// @}
  /// \name OrtSessionOptions
  /// @{

  /**
  *
  * Override symbolic dimensions (by specific name strings) with actual values
  * if known at session initialization time to enable optimizations that can
  * take advantage of fixed values (such as memory planning, etc)
  *
  */
  ORT_API2_STATUS(AddFreeDimensionOverrideByName,
                  _Inout_ OrtSessionOptions* options, _In_ const char* dim_name,
                  _In_ int64_t dim_value);

  /// @}
  /// \name Misc
  /// @{

  /** \brief Get the names of all available providers
  *
  * \note The providers in the list are not guaranteed to be usable. They may fail to load due to missing system dependencies.
  *    For example, if the CUDA/cuDNN libraries are not installed, the CUDA provider will report an error when it is added to the session options.
  *
  * \param[out] out_ptr Set to a pointer to an array of null terminated strings of the available providers. The entries and the
  *    array itself must be freed using OrtApi::ReleaseAvailableProviders
  * \param[out] provider_length Set to the number of entries in the `out_ptr` array
  *
  * \snippet{doc} snippets.dox OrtStatus Return Value
  */
  ORT_API2_STATUS(GetAvailableProviders, _Outptr_ char*** out_ptr, _Out_ int* provider_length);

  /** \brief Release data from OrtApi::GetAvailableProviders
  *
  * \param[in] ptr The `out_ptr` result from OrtApi::GetAvailableProviders.
  * \param[in] providers_length The `provider_length` result from OrtApi::GetAvailableProviders
  *
  * \snippet{doc} snippets.dox OrtStatus Return Value
  */
  ORT_API2_STATUS(ReleaseAvailableProviders, _In_ char** ptr,
                  _In_ int providers_length);

  /// @}
  /// \name OrtValue
  /// @{

  /** \brief Get the length of a single string in a string tensor
  *
  * \param[in] value A string tensor
  * \param[in] index Index of the string in the tensor
  * \param[out] out Set to number of bytes of the string element
  *
  * \snippet{doc} snippets.dox OrtStatus Return Value
  */
  ORT_API2_STATUS(GetStringTensorElementLength, _In_ const OrtValue* value, size_t index, _Out_ size_t* out);

  /** \brief Get a single string from a string tensor
  *
  * \param[in] value A string tensor
  * \param[in] s_len Number of bytes in the `s` buffer. Must match the value returned by OrtApi::GetStringTensorElementLength.
  * \param[in] index Index of the string in the tensor
  * \param[out] s The string element contents in UTF-8 encoding. The string is NOT null-terminated.
  *
  * \snippet{doc} snippets.dox OrtStatus Return Value
  */
  ORT_API2_STATUS(GetStringTensorElement, _In_ const OrtValue* value, size_t s_len, size_t index, _Out_writes_bytes_all_(s_len) void* s);

  /** \brief Set a single string in a string tensor
  *
  * \param[in] value A string tensor
  * \param[in] s A null terminated UTF-8 encoded string
  * \param[in] index Index of the string in the tensor to set
  *
  * \snippet{doc} snippets.dox OrtStatus Return Value
  */
  ORT_API2_STATUS(FillStringTensorElement, _Inout_ OrtValue* value, _In_ const char* s, size_t index);

  /// @}
  /// \name OrtSessionOptions
  /// @{

  /** \brief Set a session configuration entry as a pair of strings
  *
  * If a configuration with same key exists, this will overwrite the configuration with the given config_value.
  *
  * The config_key and the format of config_value are defined in onnxruntime_session_options_config_keys.h
  *
  * \param[in] options
  * \param[in] config_key A null terminated string representation of the config key
  * \param[in] config_value A null terminated string representation of the config value
  *
  * \snippet{doc} snippets.dox OrtStatus Return Value
  */
  ORT_API2_STATUS(AddSessionConfigEntry, _Inout_ OrtSessionOptions* options,
                  _In_z_ const char* config_key, _In_z_ const char* config_value);

  /// @}
  /// \name OrtAllocator
  /// @{

  /** \brief Create an allocator for an ::OrtSession following an ::OrtMemoryInfo
  *
  * \param[in] session
  * \param[in] mem_info valid ::OrtMemoryInfo instance
  * \param[out] out Newly created ::OrtAllocator. Must be freed with OrtApi::ReleaseAllocator
  *
  * \snippet{doc} snippets.dox OrtStatus Return Value
  */
  ORT_API2_STATUS(CreateAllocator, _In_ const OrtSession* session, _In_ const OrtMemoryInfo* mem_info,
                  _Outptr_ OrtAllocator** out);

  /** \brief Release an ::OrtAllocator obtained from OrtApi::CreateAllocator
  */
  ORT_CLASS_RELEASE(Allocator);

  /// @}
  /// \name OrtSession
  /// @{

  /** \brief Run a model using Io Bindings for the inputs & outputs
  *
  * \see OrtApi::Run
  *
  * \param[in] session
  * \param[in] run_options
  * \param[in] binding_ptr
  *
  * \snippet{doc} snippets.dox OrtStatus Return Value
  */
  ORT_API2_STATUS(RunWithBinding, _Inout_ OrtSession* session, _In_ const OrtRunOptions* run_options, _In_ const OrtIoBinding* binding_ptr);

  /** \brief Create an ::OrtIoBinding instance
  *
  * An IoBinding object allows one to bind pre-allocated ::OrtValue%s to input names.
  * Thus if you want to use a raw on device buffer as input or output you can avoid
  * extra copy during runtime.
  *
  * \param[in] session
  * \param[out] out Newly created ::OrtIoBinding. Must be freed with OrtApi::ReleaseIoBinding
  *
  * \snippet{doc} snippets.dox OrtStatus Return Value
  */
  ORT_API2_STATUS(CreateIoBinding, _Inout_ OrtSession* session, _Outptr_ OrtIoBinding** out);

  /// @}
  /// \name OrtIoBinding
  /// @{

  /** \brief Release an ::OrtIoBinding obtained from OrtApi::CreateIoBinding
  */
  ORT_CLASS_RELEASE(IoBinding);

  /** \brief Bind an ::OrtValue to an ::OrtIoBinding input
  *
  * When using OrtApi::RunWithBinding this value is used for the named input
  *
  * \param[in] binding_ptr
  * \param[in] name Name for the model input
  * \param[in] val_ptr ::OrtValue of Tensor type.
  *
  * \snippet{doc} snippets.dox OrtStatus Return Value
  */
  ORT_API2_STATUS(BindInput, _Inout_ OrtIoBinding* binding_ptr, _In_ const char* name, _In_ const OrtValue* val_ptr);

  /** \brief Bind an ::OrtValue to an ::OrtIoBinding output
  *
  * When using OrtApi::RunWithBinding this value is used for the named output
  *
  * \param[in] binding_ptr
  * \param[in] name Null terminated string of the model output name
  * \param[in] val_ptr ::OrtValue of Tensor type.
  *
  * \snippet{doc} snippets.dox OrtStatus Return Value
  */
  ORT_API2_STATUS(BindOutput, _Inout_ OrtIoBinding* binding_ptr, _In_ const char* name, _In_ const OrtValue* val_ptr);

  /** \brief Bind an ::OrtIoBinding output to a device
  *
  * Binds the ::OrtValue to a device which is specified by ::OrtMemoryInfo.
  * You can either create an instance of ::OrtMemoryInfo with a device id or obtain one from the allocator that you have created/are using
  * This is useful when one or more outputs have dynamic shapes and, it is hard to pre-allocate and bind a chunk of
  * memory within ::OrtValue ahead of time.
  *
  * \see OrtApi::RunWithBinding
  *
  * \param[in] binding_ptr
  * \param[in] name Null terminated string of the device name
  * \param[in] mem_info_ptr
  *
  * \snippet{doc} snippets.dox OrtStatus Return Value
  */
  ORT_API2_STATUS(BindOutputToDevice, _Inout_ OrtIoBinding* binding_ptr, _In_ const char* name, _In_ const OrtMemoryInfo* mem_info_ptr);

  /** \brief Get the names of an ::OrtIoBinding's outputs
  *
  * Returns the names of the outputs in the order they were bound. This is useful after running the model
  * with bound outputs because the returned names are in order in which output ::OrtValue are returned. This is useful if
  * the order of outputs and their names is not known.
  *
  * \param[in] binding_ptr
  * \param[in] allocator Allocator used to allocate continuous buffers for output strings and lengths.
  * \param[out] buffer Returns an array of non-null terminated UTF-8 strings. The number of strings stored is returned in the count parameter.
  *   This buffer is allocated using `allocator` and must be freed using it.
  * \param[out] lengths Returns an array of `count` lengths of the strings returned in `buffer`
  *   This buffer is allocated using `allocator` and must be freed using it.
  * \param[out] count Number of strings returned. If `binding_ptr` has no bound outputs, zero is returned,
  *              no memory allocation is performed and buffer and lengths are set to nullptr.
  *
  * \snippet{doc} snippets.dox OrtStatus Return Value
  */
  ORT_API2_STATUS(GetBoundOutputNames, _In_ const OrtIoBinding* binding_ptr, _In_ OrtAllocator* allocator,
                  _Out_ char** buffer, _Out_writes_all_(count) size_t** lengths, _Out_ size_t* count);

  /** \brief Get the output ::OrtValue objects from an ::OrtIoBinding
  *
  * Returns an array of pointers to individually allocated ::OrtValue%s that contain results of a model execution with OrtApi::RunWithBinding
  * The array contains the same number of ::OrtValue%s and they are in the same order as they were bound with OrtApi::BindOutput
  * or OrtApi::BindOutputToDevice.
  *
  * The returned ::OrtValue%s must be released using OrtApi::ReleaseValue after they are no longer needed.
  * The array is allocated using the specified instance of the allocator and must be freed using the same allocator after
  * all the ::OrtValue%s contained therein are individually released.
  *
  * \param[in] binding_ptr
  * \param[in] allocator Allocator used to allocate output array
  * \param[out] output Set to the allocated array of allocated ::OrtValue outputs. Set to nullptr if there are 0 outputs.
  * \param[out] output_count Set to number of ::OrtValue%s returned
  *
  * \snippet{doc} snippets.dox OrtStatus Return Value
  */
  ORT_API2_STATUS(GetBoundOutputValues, _In_ const OrtIoBinding* binding_ptr, _In_ OrtAllocator* allocator,
                  _Out_writes_all_(output_count) OrtValue*** output, _Out_ size_t* output_count);

  /** \brief Clears any previously set Inputs for an ::OrtIoBinding
   */
  void(ORT_API_CALL* ClearBoundInputs)(_Inout_ OrtIoBinding* binding_ptr) NO_EXCEPTION ORT_ALL_ARGS_NONNULL;

  /** \brief Clears any previously set Outputs for an ::OrtIoBinding
   */
  void(ORT_API_CALL* ClearBoundOutputs)(_Inout_ OrtIoBinding* binding_ptr) NO_EXCEPTION ORT_ALL_ARGS_NONNULL;

  /// @}
  /// \name OrtValue
  /// @{

  /** \brief Direct memory access to a specified tensor element
  *
  * For example, given a tensor with shape of [3,224,224], a pointer to the element at location [2,150,128] can be retrieved
  *
  * This function only works for numeric type tensors (No strings, etc).
  * This is a no-copy method whose returned pointer is valid until the passed in ::OrtValue is free'd.
  *
  * \param[in] value
  * \param[in] location_values Pointer to an array of index values that specify an element's location relative to its shape
  * \param[in] location_values_count Number of elements in location_values. Must match the number of elements in the tensor's shape.
  * \param[out] out Set to a pointer to the element specified
  *
  * \snippet{doc} snippets.dox OrtStatus Return Value
  */
  ORT_API2_STATUS(TensorAt, _Inout_ OrtValue* value, const int64_t* location_values, size_t location_values_count, _Outptr_ void** out);

  /// @}
  /// \name OrtEnv
  /// @{

  /** \brief Create an allocator and register it with the ::OrtEnv
  *
  * Enables sharing the allocator between multiple sessions that use the same env instance.
  * Lifetime of the created allocator will be valid for the duration of the environment.
  * Returns an error if an allocator with the same ::OrtMemoryInfo is already registered.
  *
  * See https://onnxruntime.ai/docs/reference/api/c-api.html for details.
  *
  * \param[in] env ::OrtEnv instance
  * \param[in] mem_info
  * \param[in] arena_cfg Pass nullptr for defaults
  *
  * \snippet{doc} snippets.dox OrtStatus Return Value
  */
  ORT_API2_STATUS(CreateAndRegisterAllocator, _Inout_ OrtEnv* env, _In_ const OrtMemoryInfo* mem_info,
                  _In_ const OrtArenaCfg* arena_cfg);

  /** \brief Set language projection
  *
  * Set the language projection for collecting telemetry data when Env is created.
  *
  * The default is ORT_PROJECTION_C, which means it will classify the language not in the list to C also.
  *
  * \param[in] ort_env
  * \param[in] projection
  *
  * \snippet{doc} snippets.dox OrtStatus Return Value
  */
  ORT_API2_STATUS(SetLanguageProjection, _In_ const OrtEnv* ort_env, _In_ OrtLanguageProjection projection);

  /// @}
  /// \name OrtSession
  /// @{

  /** \brief Return the time that profiling was started
  *
  * \note The timer precision varies per platform. On Windows and MacOS, the precision will be ~100ns
  *
  * \param[in] session
  * \param[out] out nanoseconds of profiling's start time
  *
  * \snippet{doc} snippets.dox OrtStatus Return Value
  */
  ORT_API2_STATUS(SessionGetProfilingStartTimeNs, _In_ const OrtSession* session, _Outptr_ uint64_t* out);

  /// @}
  /// \name OrtThreadingOptions
  /// @{

  /** \brief Set global intra-op thread count
  *
  * This configures the global thread pool options to be used in the call to OrtApi::CreateEnvWithGlobalThreadPools
  *
  * \param[in] tp_options
  * \param[in] intra_op_num_threads Number of threads, special values:<br>
  *    0 = Use default thread count<br>
  *    1 = The invoking thread will be used; no threads will be created in the thread pool.
  *
  * \snippet{doc} snippets.dox OrtStatus Return Value
  */
  ORT_API2_STATUS(SetGlobalIntraOpNumThreads, _Inout_ OrtThreadingOptions* tp_options, int intra_op_num_threads);

  /** \brief Set global inter-op thread count
  *
  * This configures the global thread pool options to be used in the call to OrtApi::CreateEnvWithGlobalThreadPools
  *
  * \param[in] tp_options
  * \param[in] inter_op_num_threads Number of threads, special values:<br>
  *    0 = Use default thread count<br>
  *    1 = The invoking thread will be used; no threads will be created in the thread pool.
  *
  * \snippet{doc} snippets.dox OrtStatus Return Value
  */
  ORT_API2_STATUS(SetGlobalInterOpNumThreads, _Inout_ OrtThreadingOptions* tp_options, int inter_op_num_threads);

  /** \brief Set global spin control options
  *
  * This will configure the global thread pool options to be used in the call to OrtApi::CreateEnvWithGlobalThreadPools.
  * Allow spinning of thread pools when their queues are empty. This will set the value for both
  * inter_op and intra_op threadpools.
  *
  * \param[in] tp_options
  * \param[in] allow_spinning Valid values are 0 or 1.<br>
  *   0 = It won't spin (recommended if CPU usage is high)<br>
  *   1 = Threadpool will spin to wait for queue to become non-empty
  *
  * \snippet{doc} snippets.dox OrtStatus Return Value
  */
  ORT_API2_STATUS(SetGlobalSpinControl, _Inout_ OrtThreadingOptions* tp_options, int allow_spinning);

  /// @}
  /// \name OrtSessionOptions
  /// @{

  /** \brief Add a pre-allocated initializer to a session
  *
  * If a model contains an initializer with a name that is same as the name passed to this call,
  * ORT will use this initializer instance instead of deserializing one from the model file. This
  * is useful when you want to share the same initializer across sessions.
  *
  * \param[in] options
  * \param[in] name Null terminated string of the initializer name
  * \param[in] val ::OrtValue containing the initializer. Its lifetime and the underlying initializer buffer must be
  *   managed by the user (created using the OrtApi::CreateTensorWithDataAsOrtValue) and it must outlive the session object
  *   to which it is added.
  *
  * \snippet{doc} snippets.dox OrtStatus Return Value
  */
  ORT_API2_STATUS(AddInitializer, _Inout_ OrtSessionOptions* options, _In_z_ const char* name,
                  _In_ const OrtValue* val);

  /// @}
  /// \name OrtEnv
  /// @{

  /**
  * Create a custom environment with global threadpools and logger that will be shared across sessions.
  * Use this in conjunction with OrtApi::DisablePerSessionThreads or else the session will use
  * its own thread pools.
  *
  * \param[in] logging_function A pointer to a logging function.
  * \param[in] logger_param A pointer to arbitrary data passed as the ::OrtLoggingFunction `param` parameter to
  *                         `logging_function`.
  * \param[in] log_severity_level The log severity level.
  * \param[in] logid The log identifier.
  * \param[in] tp_options
  * \param[out] out Newly created OrtEnv. Must be freed with OrtApi::ReleaseEnv
  *
  * \snippet{doc} snippets.dox OrtStatus Return Value
  */
  ORT_API2_STATUS(CreateEnvWithCustomLoggerAndGlobalThreadPools, OrtLoggingFunction logging_function, _In_opt_ void* logger_param, OrtLoggingLevel log_severity_level,
                  _In_ const char* logid, _In_ const struct OrtThreadingOptions* tp_options, _Outptr_ OrtEnv** out);

  /// @}
  /// \name OrtSessionOptions
  /// @{

  /** \brief Append CUDA provider to session options
  *
  * If CUDA is not available (due to a non CUDA enabled build, or if CUDA is not installed on the system), this function will return failure.
  *
  * \param[in] options
  * \param[in] cuda_options
  *
  * \snippet{doc} snippets.dox OrtStatus Return Value
  */
  ORT_API2_STATUS(SessionOptionsAppendExecutionProvider_CUDA,
                  _In_ OrtSessionOptions* options, _In_ const OrtCUDAProviderOptions* cuda_options);

  /** \brief Append ROCM execution provider to the session options
  *
  * If ROCM is not available (due to a non ROCM enabled build, or if ROCM is not installed on the system), this function will return failure.
  *
  * \param[in] options
  * \param[in] rocm_options
  *
  * \snippet{doc} snippets.dox OrtStatus Return Value
  */
  ORT_API2_STATUS(SessionOptionsAppendExecutionProvider_ROCM,
                  _In_ OrtSessionOptions* options, _In_ const OrtROCMProviderOptions* rocm_options);

  /** \brief Append OpenVINO execution provider to the session options
  *
  * If OpenVINO is not available (due to a non OpenVINO enabled build, or if OpenVINO is not installed on the system), this function will fail.
  *
  * \param[in] options
  * \param[in] provider_options
  *
  * \snippet{doc} snippets.dox OrtStatus Return Value
  */
  ORT_API2_STATUS(SessionOptionsAppendExecutionProvider_OpenVINO,
                  _In_ OrtSessionOptions* options, _In_ const OrtOpenVINOProviderOptions* provider_options);

  /// @}
  /// \name OrtThreadingOptions
  /// @{

  /** \brief Set threading flush-to-zero and denormal-as-zero
  *
  * Sets global thread pool options to be used in the call to OrtApi::CreateEnvWithGlobalThreadPools.
  * Flush-to-zero and denormal-as-zero are applied to threads in both intra and inter global thread pool.
  * \note This option is not needed if the models used have no denormals. Having no denormals is recommended as this option may hurt model accuracy.
  *
  * \param[in] tp_options
  *
  * \snippet{doc} snippets.dox OrtStatus Return Value
  */
  ORT_API2_STATUS(SetGlobalDenormalAsZero, _Inout_ OrtThreadingOptions* tp_options);

  /// @}
  /// \name OrtArenaCfg
  /// @{

  /** \deprecated Use OrtApi::CreateArenaCfgV2
  *
  * This will create the configuration of an arena that can eventually be used to define an arena based allocator's behavior
  *
  * \param[in] max_mem Use 0 to allow ORT to choose the default
  * \param[in] arena_extend_strategy Use -1 to allow ORT to choose the default, 0 = kNextPowerOfTwo, 1 = kSameAsRequested
  * \param[in] initial_chunk_size_bytes Use -1 to allow ORT to choose the default
  * \param[in] max_dead_bytes_per_chunk Use -1 to allow ORT to choose the default
  * \param[in] out A pointer to an OrtArenaCfg instance
  *
  * \snippet{doc} snippets.dox OrtStatus Return Value
  */
  ORT_API2_STATUS(CreateArenaCfg, _In_ size_t max_mem, int arena_extend_strategy, int initial_chunk_size_bytes,
                  int max_dead_bytes_per_chunk, _Outptr_ OrtArenaCfg** out);

  ORT_CLASS_RELEASE(ArenaCfg);

  /// @}
  /// \name OrtModelMetadata
  /// @{

  /**
  * Use this to obtain the description of the graph present in the model
  * (doc_string field of the GraphProto message within the ModelProto message).
  * If it doesn't exist, an empty string will be returned.
  *
  * \param[in] model_metadata An instance of ::OrtModelMetadata
  * \param[in] allocator Allocator used to allocate the string that will be returned back
  * \param[out] value Set to a null terminated string allocated using `allocator`.  The caller is responsible for freeing it using `allocator`
  *
  * \snippet{doc} snippets.dox OrtStatus Return Value
  */
  ORT_API2_STATUS(ModelMetadataGetGraphDescription, _In_ const OrtModelMetadata* model_metadata,
                  _Inout_ OrtAllocator* allocator, _Outptr_ char** value);

  /// @}
  /// \name OrtSessionOptions
  /// @{

  /** \brief Append TensorRT provider to session options
  *
  * If TensorRT is not available (due to a non TensorRT enabled build, or if TensorRT is not installed on the system), this function will return failure.
  *
  * \param[in] options
  * \param[in] tensorrt_options
  *
  * \snippet{doc} snippets.dox OrtStatus Return Value
  */
  ORT_API2_STATUS(SessionOptionsAppendExecutionProvider_TensorRT,
                  _In_ OrtSessionOptions* options, _In_ const OrtTensorRTProviderOptions* tensorrt_options);

  /// @}
  /// \name Misc
  /// @{

  /** \brief Set current GPU device ID
  *
  * Set the current device id of the GPU execution provider (CUDA/tensorrt/rocm). The device id should be less
  * than the total number of devices available. This is only useful when multiple-GPUs are installed and it is
  * required to restrict execution to a single GPU.
  *
  * \param[in] device_id
  *
  * \snippet{doc} snippets.dox OrtStatus Return Value
  */
  ORT_API2_STATUS(SetCurrentGpuDeviceId, _In_ int device_id);

  /** \brief Get current GPU device ID
  *
  * Get the current device id of the GPU execution provider (CUDA/tensorrt/rocm).
  *
  * \see OrtApi::SetCurrentGpuDeviceId
  *
  * \param[out] device_id
  *
  * \snippet{doc} snippets.dox OrtStatus Return Value
  */
  ORT_API2_STATUS(GetCurrentGpuDeviceId, _In_ int* device_id);

  /// @}
  /// \name OrtKernelInfo
  /// @{

  /** \brief Fetch an array of int64_t values stored as an attribute in the graph node
  *
  *
  * If `out` is nullptr, the value of `size` is set to the true size of the attribute
  * array's size, and a success status is returned.
  *
  * If the `size` parameter is greater than or equal to the actual attribute array's size,
  * the value of `size` is set to the true size of the attribute array's size,
  * the provided memory is filled with the attribute's contents,
  * and a success status is returned.
  *
  * If the `size` parameter is less than the actual attribute array's size and `out`
  * is not nullptr, the value of `size` is set to the true size of the attribute array's size
  * and a failure status is returned.)
  *
  * \param[in] info instance
  * \param[in] name name of the attribute to be parsed
  * \param[out] out pointer to memory where the attribute's contents are to be stored
  * \param[in, out] size actual size of attribute array
  *
  * \snippet{doc} snippets.dox OrtStatus Return Value
  */
  ORT_API2_STATUS(KernelInfoGetAttributeArray_float, _In_ const OrtKernelInfo* info, _In_ const char* name,
                  _Out_ float* out, _Inout_ size_t* size);

  /** \brief Fetch an array of int64_t values stored as an attribute in the graph node
  *
  * If `out` is nullptr, the value of `size` is set to the true size of the attribute
  * array's size, and a success status is returned.
  *
  * If the `size` parameter is greater than or equal to the actual attribute array's size,
  * the value of `size` is set to the true size of the attribute array's size,
  * the provided memory is filled with the attribute's contents,
  * and a success status is returned.
  *
  * If the `size` parameter is less than the actual attribute array's size and `out`
  * is not nullptr, the value of `size` is set to the true size of the attribute array's size
  * and a failure status is returned.)
  *
  * \param[in] info instance
  * \param[in] name name of the attribute to be parsed
  * \param[out] out pointer to memory where the attribute's contents are to be stored
  * \param[in, out] size actual size of attribute array
  *
  * \snippet{doc} snippets.dox OrtStatus Return Value
  */
  ORT_API2_STATUS(KernelInfoGetAttributeArray_int64, _In_ const OrtKernelInfo* info, _In_ const char* name,
                  _Out_ int64_t* out, _Inout_ size_t* size);

  /// @}
  /// \name OrtArenaCfg
  /// @{

  /** \brief Create an ::OrtArenaCfg
  *
  * Create the configuration of an arena that can eventually be used to define an arena based allocator's behavior.
  *
  * Supported keys are (See https://onnxruntime.ai/docs/reference/api/c-api.html for details on what the
  * following parameters mean and how to choose these values.):
  * "max_mem": Maximum memory that can be allocated by the arena based allocator.
  *  Use 0 for ORT to pick the best value. Default is 0.
  * "arena_extend_strategy": 0 = kNextPowerOfTwo, 1 = kSameAsRequested.
  *  Use -1 to allow ORT to choose the default.
  * "initial_chunk_size_bytes": (Possible) Size of the first allocation in the arena.
  *  Only relevant if arena strategy is `kNextPowerOfTwo`. Use -1 to allow ORT to choose the default.
  *  Ultimately, the first allocation size is determined by the allocation memory request.
  * "max_dead_bytes_per_chunk": Threshold of unused memory in an allocated chunk of arena memory after
  *  crossing which the current chunk is chunked into 2.
  * "initial_growth_chunk_size_bytes": (Possible) Size of the second allocation in the arena.
  *  Only relevant if arena strategy is `kNextPowerOfTwo`. Use -1 to allow ORT to choose the default.
  *  Ultimately, the allocation size is determined by the allocation memory request.
  *  Further allocation sizes are governed by the arena extend strategy.
  *
  * \param[in] arena_config_keys Keys to configure the arena
  * \param[in] arena_config_values Values to configure the arena
  * \param[in] num_keys Number of keys in `arena_config_keys` and `arena_config_values`
  * \param[out] out Newly created ::OrtArenaCfg. Must be freed with OrtApi::ReleaseArenaCfg
  *
  * \snippet{doc} snippets.dox OrtStatus Return Value
  */
  ORT_API2_STATUS(CreateArenaCfgV2, _In_reads_(num_keys) const char* const* arena_config_keys,
                  _In_reads_(num_keys) const size_t* arena_config_values, _In_ size_t num_keys,
                  _Outptr_ OrtArenaCfg** out);

  /// @}
  /// \name OrtRunOptions
  /// @{

  /** \brief Set a single run configuration entry as a pair of strings
  *
  * If a configuration with same key exists, this will overwrite the configuration with the given config_value
  *
  * The config_key and the format of config_value are defined in onnxruntime_run_options_config_keys.h
  *
  * \param[in] options
  * \param[in] config_key A null terminated string representation of the config key
  * \param[in] config_value  A null terminated string representation of the config value
  *
  * \snippet{doc} snippets.dox OrtStatus Return Value
  */
  ORT_API2_STATUS(AddRunConfigEntry, _Inout_ OrtRunOptions* options,
                  _In_z_ const char* config_key, _In_z_ const char* config_value);

  /// @}
  /// \name OrtPrepackedWeightsContainer
  /// @{

  /** \brief Create an ::OrtPrepackedWeightsContainer
  *
  * This container will hold pre-packed buffers of shared initializers for sharing between sessions
  * (i.e.) if there are shared initializers that can be shared between sessions, the pre-packed buffers
  * of these (if any) may possibly be shared to provide memory footprint savings. Pass this container
  * to sessions that you would like to share pre-packed buffers of shared initializers at session
  * creation time.
  *
  *  \param[out] out Newly created ::OrtPrepackedWeightsContainer. Must be freed with OrtApi::ReleasePrepackedWeightsContainer
  *
  * \snippet{doc} snippets.dox OrtStatus Return Value
  */
  ORT_API2_STATUS(CreatePrepackedWeightsContainer, _Outptr_ OrtPrepackedWeightsContainer** out);

  /** \brief Release OrtPrepackedWeightsContainer instance
  *
  * \note instance must not be released until the sessions using it are released
  */
  ORT_CLASS_RELEASE(PrepackedWeightsContainer);

  /// @}
  /// \name OrtSession
  /// @{

  /** \brief Create session with prepacked weights container
  *
  * Same functionality offered by OrtApi::CreateSession except that a container that contains
  * pre-packed weights' buffers is written into/read from by the created session.
  * This is useful when used in conjunction with OrtApi::AddInitializer which injects
  * shared initializer info into sessions. Wherever possible, the pre-packed versions of these
  * shared initializers are cached in this container so that multiple sessions can just re-use
  * these instead of duplicating these in memory.
  *
  * \param[in] env OrtEnv instance instance
  * \param[in] model_path Null terminated string of the path (wchar on Windows, char otherwise)
  * \param[in] options
  * \param[in] prepacked_weights_container
  * \param[out] out Newly created ::OrtSession. Must be freed with OrtApi::ReleaseSession
  *
  * \snippet{doc} snippets.dox OrtStatus Return Value
  */
  ORT_API2_STATUS(CreateSessionWithPrepackedWeightsContainer, _In_ const OrtEnv* env, _In_ const ORTCHAR_T* model_path,
                  _In_ const OrtSessionOptions* options, _Inout_ OrtPrepackedWeightsContainer* prepacked_weights_container,
                  _Outptr_ OrtSession** out);

  /** \brief Create session from memory with prepacked weights container
  *
  * Same functionality offered by OrtApi::CreateSessionFromArray except that a container that contains
  * pre-packed weights' buffers is written into/read from by the created session.
  * This is useful when used in conjunction with OrtApi::AddInitializer which injects
  * shared initializer info into sessions. Wherever possible, the pre-packed versions of these
  * shared initializers are cached in this container so that multiple sessions can just re-use
  * these instead of duplicating these in memory.
  *
  * \param[in] env
  * \param[in] model_data Array of bytes holding the model
  * \param[in] model_data_length Number of bytes in `model_data_model`
  * \param[in] options
  * \param[in] prepacked_weights_container
  * \param[out] out Newly created ::OrtSession. Must be freed with OrtApi::ReleaseSession
  *
  * \snippet{doc} snippets.dox OrtStatus Return Value
  */
  ORT_API2_STATUS(CreateSessionFromArrayWithPrepackedWeightsContainer, _In_ const OrtEnv* env,
                  _In_ const void* model_data, size_t model_data_length,
                  _In_ const OrtSessionOptions* options, _Inout_ OrtPrepackedWeightsContainer* prepacked_weights_container,
                  _Outptr_ OrtSession** out);

  /// @}
  /// \name OrtSessionOptions
  /// @{

  /** \brief Append TensorRT execution provider to the session options
  *
  * If TensorRT is not available (due to a non TensorRT enabled build), this function will return failure.
  *
  * This is slightly different from OrtApi::SessionOptionsAppendExecutionProvider_TensorRT, it takes an
  * ::OrtTensorRTProviderOptions which is publicly defined. This takes an opaque ::OrtTensorRTProviderOptionsV2
  * which must be created with OrtApi::CreateTensorRTProviderOptions.
  *
  * For OrtApi::SessionOptionsAppendExecutionProvider_TensorRT, the user needs to instantiate ::OrtTensorRTProviderOptions
  * as well as allocate/release buffers for some members of ::OrtTensorRTProviderOptions.
  * Here, OrtApi::CreateTensorRTProviderOptions and Ortapi::ReleaseTensorRTProviderOptions will do the memory management for you.
  *
  * \param[in] options
  * \param[in] tensorrt_options
  *
  * \snippet{doc} snippets.dox OrtStatus Return Value
  */
  ORT_API2_STATUS(SessionOptionsAppendExecutionProvider_TensorRT_V2,
                  _In_ OrtSessionOptions* options, _In_ const OrtTensorRTProviderOptionsV2* tensorrt_options);

  /// @}
  /// \name OrtTensorRTProviderOptionsV2
  /// @{

  /** \brief Create an OrtTensorRTProviderOptionsV2
  *
  * \param[out] out Newly created ::OrtTensorRTProviderOptionsV2. Must be released with OrtApi::ReleaseTensorRTProviderOptions
  *
  * \snippet{doc} snippets.dox OrtStatus Return Value
  */
  ORT_API2_STATUS(CreateTensorRTProviderOptions, _Outptr_ OrtTensorRTProviderOptionsV2** out);

  /** \brief Set options in a TensorRT Execution Provider.
  *
  * Please refer to https://www.onnxruntime.ai/docs/reference/execution-providers/TensorRT-ExecutionProvider.html#c-api-example
  * to know the available keys and values. Key should be in null terminated string format of the member of ::OrtTensorRTProviderOptionsV2
  * and value should be its related range.
  *
  * For example, key="trt_max_workspace_size" and value="2147483648"
  *
  * \param[in] tensorrt_options
  * \param[in] provider_options_keys Array of UTF-8 null-terminated string for provider options keys
  * \param[in] provider_options_values Array of UTF-8 null-terminated string for provider options values
  * \param[in] num_keys Number of elements in the `provider_option_keys` and `provider_options_values` arrays
  *
  * \snippet{doc} snippets.dox OrtStatus Return Value
  */
  ORT_API2_STATUS(UpdateTensorRTProviderOptions, _Inout_ OrtTensorRTProviderOptionsV2* tensorrt_options,
                  _In_reads_(num_keys) const char* const* provider_options_keys,
                  _In_reads_(num_keys) const char* const* provider_options_values,
                  _In_ size_t num_keys);

  /** \brief Get serialized TensorRT provider options string.
  *
  * For example, "trt_max_workspace_size=2147483648;trt_max_partition_iterations=10;trt_int8_enable=1;......"
  *
  * \param tensorrt_options - OrTensorRTProviderOptionsV2 instance
  * \param allocator - a ptr to an instance of OrtAllocator obtained with OrtApi::CreateAllocator or OrtApi::GetAllocatorWithDefaultOptions
  *                      the specified allocator will be used to allocate continuous buffers for output strings and lengths.
  * \param ptr - is a UTF-8 null terminated string allocated using 'allocator'. The caller is responsible for using the same allocator to free it.
  *
  * \snippet{doc} snippets.dox OrtStatus Return Value
  */
  ORT_API2_STATUS(GetTensorRTProviderOptionsAsString, _In_ const OrtTensorRTProviderOptionsV2* tensorrt_options, _Inout_ OrtAllocator* allocator, _Outptr_ char** ptr);

  /** \brief Release an ::OrtTensorRTProviderOptionsV2
  *
  * \note This is an exception in the naming convention of other Release* functions, as the name of the method does not have the V2 suffix, but the type does
  */
  void(ORT_API_CALL* ReleaseTensorRTProviderOptions)(_Frees_ptr_opt_ OrtTensorRTProviderOptionsV2* input);

  /// @}
  /// \name OrtSessionOptions
  /// @{

  /** \brief Enable custom operators
  *
  * See onnxruntime-extensions: https://github.com/microsoft/onnxruntime-extensions.git
  *
  * \snippet{doc} snippets.dox OrtStatus Return Value
  */
  ORT_API2_STATUS(EnableOrtCustomOps, _Inout_ OrtSessionOptions* options);

  /// @}
  /// \name OrtAllocator
  /// @{

  /** \brief Register a custom allocator
  *
  * Enables sharing between multiple sessions that use the same env instance.
  * Returns an error if an allocator with the same ::OrtMemoryInfo is already registered.
  *
  * The behavior of this is exactly the same as OrtApi::CreateAndRegisterAllocator except
  * instead of ORT creating an allocator based on provided info, in this case
  * ORT uses the user-provided custom allocator.
  * See https://onnxruntime.ai/docs/reference/api/c-api.html for details.
  *
  * \param[in] env
  * \param[in] allocator User provided allocator
  *
  * \snippet{doc} snippets.dox OrtStatus Return Value
  */
  ORT_API2_STATUS(RegisterAllocator, _Inout_ OrtEnv* env, _In_ OrtAllocator* allocator);

  /** \brief Unregister a custom allocator
  *
  * It is an error if you provide an ::OrtMemoryInfo not corresponding to any
  * registered allocators for sharing.
  *
  * \param[in] env
  * \param[in] mem_info
  *
  * \snippet{doc} snippets.dox OrtStatus Return Value
  */
  ORT_API2_STATUS(UnregisterAllocator, _Inout_ OrtEnv* env,
                  _In_ const OrtMemoryInfo* mem_info);

  /// @}
  /// \name OrtValue
  /// @{

  /** \brief Sets *out to 1 iff an ::OrtValue is a SparseTensor, and 0 otherwise
  *
  * \param[in] value existing ::OrtValue
  * \param[out] out unless an error occurs, contains 1 iff the value contains an instance
  *  of sparse tensor or 0 otherwise.
  *
  * \snippet{doc} snippets.dox OrtStatus Return Value
  */
  ORT_API2_STATUS(IsSparseTensor, _In_ const OrtValue* value, _Out_ int* out);

  /** \brief Create an ::OrtValue with a sparse tensor that is empty.
  *
  * Use FillSparseTensor<Format>() functions to populate sparse tensor with non-zero values and
  * format specific indices data.
  * Use ReleaseValue to destroy the sparse tensor, this will also release the buffer inside the output value
  * if any was allocated.
  * \param[in,out] allocator allocator to use when performing an allocation. Allocation will be performed
  *   by FillSparseTensor<Format>() APIs. The lifespan of the allocator instance must eclipse the lifespan
  *   this sparse tensor instance as the same allocator will be used to free memory.
  * \param[in] dense_shape shape of the original dense tensor
  * \param[in] dense_shape_len number of shape dimensions being passed
  * \param[in] type must be one of TENSOR_ELEMENT_DATA_TYPE_xxxx
  * \param[out] out Should be freed by calling ReleaseValue
  *
  * \snippet{doc} snippets.dox OrtStatus Return Value
  */
  ORT_API2_STATUS(CreateSparseTensorAsOrtValue, _Inout_ OrtAllocator* allocator, _In_ const int64_t* dense_shape,
                  size_t dense_shape_len, ONNXTensorElementDataType type, _Outptr_ OrtValue** out);

  /**
  * This fills populates an empty tensor that was created using OrtApi::CreateSparseTensorAsOrtValue.
  * This will allocate required memory and copy the supplied NNZ values and COO indices into that memory allocation.
  * Memory allocation is performed using the allocator that was specified with OrtApi::CreateSparseTensorAsOrtValue.
  *
  * \param[in,out] ort_value ::OrtValue to populate with data
  * \param[in] data_mem_info serves to identify the location of the data to be copied. If the allocator specified
  *  at the creation time has memory info that is not the same as mem_info argument to this function a X-device copy will be performed.
  *  String data is assumed to be on CPU and will only be copied into a CPU allocated buffer.
  * \param[in] values_shape pointer to values shape array
  * \param[in] values_shape_len length of the values_shape
  * \param[in] values pointer to an array of values. For strings, pass const char**.
  * \param[in] indices_data pointer to a location of COO indices
  * \param[in] indices_num number of COO indices
  *
  * \snippet{doc} snippets.dox OrtStatus Return Value
  */
  ORT_API2_STATUS(FillSparseTensorCoo, _Inout_ OrtValue* ort_value, _In_ const OrtMemoryInfo* data_mem_info,
                  _In_ const int64_t* values_shape, size_t values_shape_len, _In_ const void* values,
                  _In_ const int64_t* indices_data, size_t indices_num);

  /**
  * This fills populates an empty tensor that was created using OrtApi::CreateSparseTensorAsOrtValue.
  * This will allocate required memory and copy the supplied NNZ values and CSR indices into that memory allocation.
  * Memory allocation is performed using the allocator that was specified with OrtApi::CreateSparseTensorAsOrtValue.
  *
  * \param[in,out] ort_value ::OrtValue to populate with data
  * \param[in] data_mem_info serves to identify the location of the data to be copied. If the allocator specified
  *  at the creation time has memory info that is not the same as mem_info argument to this function a X-device copy will be performed.
  *  String data is assumed to be on CPU and will only be copied into a CPU allocated buffer.
  * \param[in] values_shape pointer to values shape array
  * \param[in] values_shape_len length of the values_shape
  * \param[in] values - pointer to an array of values. For strings, pass const char**.
  * \param[in] inner_indices_data pointer to a location of CSR inner indices
  * \param[in] inner_indices_num number of CSR inner indices
  * \param[in] outer_indices_data pointer to a location of CSR outer indices
  * \param[in] outer_indices_num number of CSR outer indices
  *
  * \snippet{doc} snippets.dox OrtStatus Return Value
  */
  ORT_API2_STATUS(FillSparseTensorCsr, _Inout_ OrtValue* ort_value, _In_ const OrtMemoryInfo* data_mem_info,
                  _In_ const int64_t* values_shape, size_t values_shape_len, _In_ const void* values,
                  _In_ const int64_t* inner_indices_data, size_t inner_indices_num,
                  _In_ const int64_t* outer_indices_data, size_t outer_indices_num);

  /**
  * This fills populates an empty tensor that was created using OrtApi::CreateSparseTensorAsOrtValue.
  * This will allocate required memory and copy the supplied NNZ values and BlockSparse indices into that memory allocation.
  * Memory allocation is performed using the allocator that was specified with OrtApi::CreateSparseTensorAsOrtValue.
  *
  * \param[in,out] ort_value ::OrtValue to populate with data
  * \param[in] data_mem_info serves to identify the location of the data to be copied. If the allocator specified
  *  at the creation time has memory info that is not the same as mem_info argument to this function a X-device copy will be performed.
  *  String data is assumed to be on CPU and will only be copied into a CPU allocated buffer.
  * \param[in] values_shape
  * \param[in] values_shape_len
  * \param[in] values structure with values information
  * \param[in] indices_shape_data pointer to a location of indices shape
  * \param[in] indices_shape_len length of the block sparse indices shape
  * \param[in] indices_data pointer to a location of indices data. Shape will determine the length of the indices data.
  *
  * \snippet{doc} snippets.dox OrtStatus Return Value
  */
  ORT_API2_STATUS(FillSparseTensorBlockSparse, _Inout_ OrtValue* ort_value, _In_ const OrtMemoryInfo* data_mem_info,
                  _In_ const int64_t* values_shape, size_t values_shape_len, _In_ const void* values,
                  _In_ const int64_t* indices_shape_data, size_t indices_shape_len,
                  _In_ const int32_t* indices_data);

  /**
  * Create an ::OrtValue with a sparse tensor. This is the first step.
  * Next, use Use<Format>Indices() functions to supply sparse tensor with
  * format specific indices data and set its sparse format to a specific enum value.
  * This will not perform memory allocations. It will
  * use supplied user buffer which should outlive the created sparse tensor.
  * Use OrtApi::ReleaseValue to destroy the sparse tensor. It would not release the supplied values buffer.
  * This function can not be used to map strings from the user allocated memory. Strings must always be copied
  * and have UTF-8 encoding. Therefore, use OrtApi::CreateSparseTensorAsOrtValue above and then fill it with data
  * using appropriate Make*() function.
  *
  * \param[in] info memory info where sparse values reside.
  * \param[in,out] p_data pointer to a user allocated buffer with values. To create a full sparse tensor with no non-zero
  *   values, pass nullptr
  * \param[in] dense_shape shape of the original dense tensor
  * \param[in] dense_shape_len number of shape dimensions being passed
  * \param[in] values_shape shape of the values data. To create a fully sparse tensor with no non-zero values,
  *   pass {0} shape.
  * \param[in] values_shape_len number of values shape dimensions
  * \param[in] type must be one of TENSOR_ELEMENT_DATA_TYPE_xxxx
  * \param[out] out Should be freed by calling ReleaseValue
  *
  * \snippet{doc} snippets.dox OrtStatus Return Value
  */
  ORT_API2_STATUS(CreateSparseTensorWithValuesAsOrtValue, _In_ const OrtMemoryInfo* info, _Inout_ void* p_data,
                  _In_ const int64_t* dense_shape, size_t dense_shape_len,
                  _In_ const int64_t* values_shape, size_t values_shape_len,
                  ONNXTensorElementDataType type, _Outptr_ OrtValue** out);

  /**
  * This assigns Coo format indices to the SparseTensor that was created by
  * OrtApi::CreateSparseTensorWithValuesAsOrtValue above. It also sets OrtSparseFormat to
  * ORT_SPARSE_COO. This will not allocate any additional memory for data. The life span of
  * indices_data buffer should eclipse the life span of this ::OrtValue.
  *
  * \param[in,out] ort_value ::OrtValue instance constructed with OrtApi::CreateSparseTensorWithValuesAsOrtValue
  * \param[in,out] indices_data pointer to a user pre-allocated buffer or nullptr for fully sparse tensors.
  * \param[in] indices_num  number of COO indices. Should either be 0 for fully sparse tensors, be equal
  *  to the number of nnz values specified to OrtApi::CreateSparseTensorWithValuesAsOrtValue for 1-D {nnz} indices or
  *  be twice as number of nnz values for a  2-D indices {nnz, 2}
  *
  * \snippet{doc} snippets.dox OrtStatus Return Value
  */
  ORT_API2_STATUS(UseCooIndices, _Inout_ OrtValue* ort_value, _Inout_ int64_t* indices_data, size_t indices_num);

  /**
  * The assigns CSR format indices to the SparseTensor that was created by
  * OrtApi::CreateSparseTensorWithValuesAsOrtValue above. It also sets OrtSparseFormat to
  * ORT_SPARSE_CSRC. This will not allocate any additional memory for data. The life spans of
  * inner_data and outer_data buffers should eclipse the life span of this ::OrtValue.
  *
  * \param[in,out] ort_value ::OrtValue instance constructed with OrtApi::CreateSparseTensorWithValuesAsOrtValue
  * \param[in,out] inner_data pointer to a user pre-allocated buffer or nullptr for fully sparse tensors.
  * \param[in] inner_num  number of inner CSR indices. Should either be 0 for fully sparse tensors or be equal
  * to the number of nnz values specified to OrtApi::CreateSparseTensorWithValuesAsOrtValue.
  * \param[in,out] outer_data pointer to user pre-allocated buffer or nullptr for fully sparse tensors.
  * \param[in] outer_num number of CSR outer indices. Should either be 0 for fully sparse tensors or
  * equal to rows + 1 of the dense shape.
  *
  * \snippet{doc} snippets.dox OrtStatus Return Value
  */
  ORT_API2_STATUS(UseCsrIndices, _Inout_ OrtValue* ort_value, _Inout_ int64_t* inner_data, size_t inner_num,
                  _Inout_ int64_t* outer_data, size_t outer_num);

  /**
  * The assigns BlockSparse format indices to the SparseTensor that was created by
  * OrtApi::CreateSparseTensorWithValuesAsOrtValue above. It also sets OrtSparseFormat to
  * ORT_SPARSE_BLOCK_SPARSE. This will not allocate any additional memory for data. The life span of
  * indices_data buffer must eclipse the lifespan of this ::OrtValue.
  *
  * \param[in,out] ort_value OrtValue instance constructed with OrtApi::CreateSparseTensorWithValuesAsOrtValue
  * \param[in] indices_shape pointer to indices shape. Use {0} for fully sparse tensors
  * \param[in] indices_shape_len length of the indices shape
  * \param[in,out] indices_data pointer to user pre-allocated buffer or nullptr for fully sparse tensors.
  *
  * \snippet{doc} snippets.dox OrtStatus Return Value
  */
  ORT_API2_STATUS(UseBlockSparseIndices, _Inout_ OrtValue* ort_value, const int64_t* indices_shape, size_t indices_shape_len, _Inout_ int32_t* indices_data);

  /** \brief Returns sparse tensor format enum iff a given ort value contains an instance of sparse tensor.
  *
  * \param[in] ort_value ::OrtValue that contains an instance of sparse tensor
  * \param[out] out pointer to out parameter
  *
  * \snippet{doc} snippets.dox OrtStatus Return Value
  */
  ORT_API2_STATUS(GetSparseTensorFormat, _In_ const OrtValue* ort_value, _Out_ enum OrtSparseFormat* out);

  /** \brief Returns data type and shape of sparse tensor values (nnz) iff ::OrtValue contains a SparseTensor.
  *
  * \param[in] ort_value An ::OrtValue that contains a fully constructed sparse tensor
  * \param[out] out Must be freed by OrtApi::ReleaseTensorTypeAndShapeInfo
  *
  * \snippet{doc} snippets.dox OrtStatus Return Value
  */
  ORT_API2_STATUS(GetSparseTensorValuesTypeAndShape, _In_ const OrtValue* ort_value, _Outptr_ OrtTensorTypeAndShapeInfo** out);

  /** \brief Returns numeric data for sparse tensor values (nnz). For string values use GetStringTensor*().
  *
  * \param[in] ort_value an instance of ::OrtValue containing sparse tensor
  * \param[out] out returns a pointer to values data.  Do not attempt to free this ptr.
  *
  * \snippet{doc} snippets.dox OrtStatus Return Value
  */
  ORT_API2_STATUS(GetSparseTensorValues, _In_ const OrtValue* ort_value, _Outptr_ const void** out);

  /** \brief Returns data type, shape for the type of indices specified by indices_format.
  *
  * \param[in] ort_value ::OrtValue containing sparse tensor.
  * \param[in] indices_format One of the indices formats. It is an error to request a format that the sparse
  * tensor does not contain.
  * \param[out] out an instance of ::OrtTensorTypeAndShapeInfo. Must be freed by OrtApi::ReleaseTensorTypeAndShapeInfo
  *
  * \snippet{doc} snippets.dox OrtStatus Return Value
  */
  ORT_API2_STATUS(GetSparseTensorIndicesTypeShape, _In_ const OrtValue* ort_value, enum OrtSparseIndicesFormat indices_format, _Outptr_ OrtTensorTypeAndShapeInfo** out);

  /** \brief Returns indices data for the type of the indices specified by indices_format
  *
  * \param[in] ort_value ::OrtValue containing sparse tensor.
  * \param[in] indices_format One of the indices formats. It is an error to request a format that the sparse tensor does not contain.
  * \param[out] num_indices Pointer to where the number of indices entries is returned
  * \param[out] indices Returned pointer to the indices data. Do not free the returned pointer as it refers to internal data owned by the ::OrtValue
  *
  * \snippet{doc} snippets.dox OrtStatus Return Value
  */
  ORT_API2_STATUS(GetSparseTensorIndices, _In_ const OrtValue* ort_value, enum OrtSparseIndicesFormat indices_format, _Out_ size_t* num_indices, _Outptr_ const void** indices);

<<<<<<< HEAD
  /** set a custom thread pool
  */
  ORT_API2_STATUS(SetThreadPool, _In_ OrtSession* session, _In_ OrtThreadPoolBase* thread_pool);

  /** set custom thread pool for the session
  */
  ORT_API2_STATUS(SetSessionThreadPool, _In_ OrtSessionOptions* session_options, _In_ OrtThreadPoolBase* thread_pool);
=======
  /**
   * \brief Sets out to 1 iff an optional type OrtValue has an element, 0 otherwise (OrtValue is None)
   * Use this API to find if the optional type OrtValue is None or not.
   * If the optional type OrtValue is not None, use the OrtValue just like any other OrtValue.
   * For example, if you get an OrtValue that corresponds to Optional(tensor) and 
   * if HasValue() returns true, use it as tensor and so on.

   * \param[in] value Input OrtValue.
   * \param[out] out indicating if the input OrtValue contains data (1) or if it is a None (0)
   *
   * \snippet{doc} snippets.dox OrtStatus Return Value
   */
  ORT_API2_STATUS(HasValue, _In_ const OrtValue* value, _Out_ int* out);
  /// @}
  /// \name OrtKernelContext
  /// @{
  /** \brief Used for custom operators, gets the GPU compute stream to use to launch the custom a GPU kernel     
  *   \see ::OrtCustomOp
  * \param[context] OrtKernelContext instance
  * \param[out] Returns pointer to a GPU compute stream that can be used to launch the custom GPU kernel.
  *             If retrieving the GPU compute stream is not relevant (GPU not enabled in the build, kernel partitioned to
  *             some other EP), then a nullptr is returned as the output param.
  *             Do not free or mutate the returned pointer as it refers to internal data owned by the underlying session.
  *             Only use it for custom kernel launching.
  */
  ORT_API2_STATUS(KernelContext_GetGPUComputeStream, _In_ const OrtKernelContext* context, _Outptr_ void** out);

  /// @}
  /// \name GetTensorMemoryInfo
  /// @{
  /** \brief Returns a pointer to the ::OrtMemoryInfo of a Tensor
   * \param[in] ort_value ::OrtValue containing tensor.
   * \param[out] mem_info ::OrtMemoryInfo of the tensor. Do NOT free the returned pointer. It is valid for the lifetime of the ::OrtValue
   *
   * \snippet{doc} snippets.dox OrtStatus Return Value
   */
  ORT_API2_STATUS(GetTensorMemoryInfo, _In_ const OrtValue* value, _Out_ const OrtMemoryInfo** mem_info);

>>>>>>> 3f5c1e1c
  /// @}
  /// \name GetExecutionProviderApi
  /// @{
  /** \brief Get a pointer to the requested version of the Execution Provider specific
   * API extensions to the OrtApi 
   * \param[in] provider_name The name of the execution provider name. Currently only the following
   * values are supported: "DML".
   * \param[in] version Must be ::ORT_API_VERSION.
   * \param[out] provider_api A void pointer containing a reference to the execution provider versioned api structure.
   * For example, the provider_api pointer can be cast to the OrtDmlApi* when the provider_name is "DML".
   *
   * \snippet{doc} snippets.dox OrtStatus Return Value
   */
  ORT_API2_STATUS(GetExecutionProviderApi, _In_ const char* provider_name, _In_ uint32_t version, _Outptr_ const void** provider_api);

  /// @}

  /// \name SessionOptions
  /// @{
  /** \brief Set custom thread creation function
  *
  * \param[in] session options
  * \param[in] custom thread creation function
  * 
  * * \snippet{doc} snippets.dox OrtStatus Return Value
  */
  ORT_API2_STATUS(SessionOptionsSetCustomCreateThreadFn, _Inout_ OrtSessionOptions* options, _In_ OrtCustomCreateThreadFn ort_custom_create_thread_fn);

  /** \brief Set creation options for custom thread 
  *
  * \param[in] session options
  * \param[in] custom thread creation options (can be nullptr)
  * 
  * * \snippet{doc} snippets.dox OrtStatus Return Value
  */
  ORT_API2_STATUS(SessionOptionsSetCustomThreadCreationOptions, _Inout_ OrtSessionOptions* options, _In_ void* ort_custom_thread_creation_options);

  /** \brief Set custom thread join function
  *
  * \param[in] session options
  * \param[in] custom join thread function, must not be nullptr when ort_custom_create_thread_fn is set
  * 
  * * \snippet{doc} snippets.dox OrtStatus Return Value
  */
  ORT_API2_STATUS(SessionOptionsSetCustomJoinThreadFn, _Inout_ OrtSessionOptions* options, _In_ OrtCustomJoinThreadFn ort_custom_join_thread_fn);
  /// @}

  /// \name OrtThreadingOptions
  /// @{
  /** \brief Set custom thread creation function for global thread pools
  *
  * \param[inout] tp_options
  * \param[in] custom thread creation function
  * 
  * * \snippet{doc} snippets.dox OrtStatus Return Value
  */
  ORT_API2_STATUS(SetGlobalCustomCreateThreadFn, _Inout_ OrtThreadingOptions* tp_options, _In_ OrtCustomCreateThreadFn ort_custom_create_thread_fn);

  /** \brief Set custom thread creation options for global thread pools
  *
  * \param[inout] tp_options
  * \param[in] custom thread creation options (can be nullptr)
  * 
  * * \snippet{doc} snippets.dox OrtStatus Return Value
  */
  ORT_API2_STATUS(SetGlobalCustomThreadCreationOptions, _Inout_ OrtThreadingOptions* tp_options, _In_ void* ort_custom_thread_creation_options);

  /** \brief Set custom thread join function for global thread pools
  *
  * \param[inout] tp_options
  * \param[in] custom thread join function, must not be nullptr when global ort_custom_create_thread_fn is set
  * 
  * * \snippet{doc} snippets.dox OrtStatus Return Value
  */
  ORT_API2_STATUS(SetGlobalCustomJoinThreadFn, _Inout_ OrtThreadingOptions* tp_options, _In_ OrtCustomJoinThreadFn ort_custom_join_thread_fn);
  /// @}

  /** \brief Synchronize bound inputs. The call may be necessary for some providers, such as cuda,
  *   in case the system that allocated bound memory operated on a different stream. However, the
  *   operation is provider specific and could be a no-op.
  *
  * \param[inout] binding_ptr
  * 
  * * \snippet{doc} snippets.dox OrtStatus Return Value
  */
  ORT_API2_STATUS(SynchronizeBoundInputs, _Inout_ OrtIoBinding* binding_ptr);

  /** \brief Synchronize bound outputs. The call may be necessary for some providers, such as cuda,
  *   in case the system that allocated bound memory operated on a different stream. However, the
  *   operation is provider specific and could be a no-op.
  *
  * \param[inout] binding_ptr
  * 
  * * \snippet{doc} snippets.dox OrtStatus Return Value
  */
  ORT_API2_STATUS(SynchronizeBoundOutputs, _Inout_ OrtIoBinding* binding_ptr);
};

/*
 * Steps to use a custom op:
 *   1 Create an OrtCustomOpDomain with the domain name used by the custom ops
 *   2 Create an OrtCustomOp structure for each op and add them to the domain
 *   3 Call OrtAddCustomOpDomain to add the custom domain of ops to the session options
*/
#define OrtCustomOpApi OrtApi

// Specifies some characteristics of inputs/outputs of custom ops:
// Specify if the inputs/outputs are one of:
// 1) Non-optional (input/output must be present in the node)
// 2) Optional (input/output may be absent in the node)
typedef enum OrtCustomOpInputOutputCharacteristic {
  // TODO: Support 'Variadic' inputs/outputs
  INPUT_OUTPUT_REQUIRED = 0,
  INPUT_OUTPUT_OPTIONAL,
} OrtCustomOpInputOutputCharacteristic;

/*
 * The OrtCustomOp structure defines a custom op's schema and its kernel callbacks. The callbacks are filled in by
 * the implementor of the custom op.
*/
struct OrtCustomOp {
  uint32_t version;  // Must be initialized to ORT_API_VERSION

  // This callback creates the kernel, which is a user defined parameter that is passed to the Kernel* callbacks below.
  void*(ORT_API_CALL* CreateKernel)(_In_ const struct OrtCustomOp* op, _In_ const OrtApi* api,
                                    _In_ const OrtKernelInfo* info);

  // Returns the name of the op
  const char*(ORT_API_CALL* GetName)(_In_ const struct OrtCustomOp* op);

  // Returns the type of the execution provider, return nullptr to use CPU execution provider
  const char*(ORT_API_CALL* GetExecutionProviderType)(_In_ const struct OrtCustomOp* op);

  // Returns the count and types of the input & output tensors
  ONNXTensorElementDataType(ORT_API_CALL* GetInputType)(_In_ const struct OrtCustomOp* op, _In_ size_t index);
  size_t(ORT_API_CALL* GetInputTypeCount)(_In_ const struct OrtCustomOp* op);
  ONNXTensorElementDataType(ORT_API_CALL* GetOutputType)(_In_ const struct OrtCustomOp* op, _In_ size_t index);
  size_t(ORT_API_CALL* GetOutputTypeCount)(_In_ const struct OrtCustomOp* op);

  // Op kernel callbacks
  void(ORT_API_CALL* KernelCompute)(_In_ void* op_kernel, _In_ OrtKernelContext* context);
  void(ORT_API_CALL* KernelDestroy)(_In_ void* op_kernel);

  // Returns the characteristics of the input & output tensors
  OrtCustomOpInputOutputCharacteristic(ORT_API_CALL* GetInputCharacteristic)(_In_ const struct OrtCustomOp* op, _In_ size_t index);
  OrtCustomOpInputOutputCharacteristic(ORT_API_CALL* GetOutputCharacteristic)(_In_ const struct OrtCustomOp* op, _In_ size_t index);
};

/*
 * This is the old way to add the CUDA provider to the session, please use SessionOptionsAppendExecutionProvider_CUDA above to access the latest functionality
 * This function always exists, but will only succeed if Onnxruntime was built with CUDA support and the CUDA provider shared library exists
 *
 * \param device_id CUDA device id, starts from zero.
*/
ORT_API_STATUS(OrtSessionOptionsAppendExecutionProvider_CUDA, _In_ OrtSessionOptions* options, int device_id);

/*
struct OrtThreadPool {
  typedef void (*OrtThreadPoolTask)(ptrdiff_t, ptrdiff_t);
  void(ORT_API_CALL* ParallelFor)(_In_ OrtThreadPool* tp, _In_ ptrdiff_t, _In_ const OrtThreadPoolTask);
  int(ORT_API_CALL* NumThreads)(_In_ OrtThreadPool* tp);
};*/

struct OrtThreadPoolBase {
  void(ORT_API_CALL* ParallelFor)(_In_ OrtThreadPoolBase* tp, _In_ ptrdiff_t, _In_ const void* fn);
  int(ORT_API_CALL* NumThreads)(_In_ OrtThreadPoolBase* tp);
};

#ifdef __cplusplus
}
#endif

//! @}<|MERGE_RESOLUTION|>--- conflicted
+++ resolved
@@ -3049,7 +3049,6 @@
   */
   ORT_API2_STATUS(GetSparseTensorIndices, _In_ const OrtValue* ort_value, enum OrtSparseIndicesFormat indices_format, _Out_ size_t* num_indices, _Outptr_ const void** indices);
 
-<<<<<<< HEAD
   /** set a custom thread pool
   */
   ORT_API2_STATUS(SetThreadPool, _In_ OrtSession* session, _In_ OrtThreadPoolBase* thread_pool);
@@ -3057,7 +3056,7 @@
   /** set custom thread pool for the session
   */
   ORT_API2_STATUS(SetSessionThreadPool, _In_ OrtSessionOptions* session_options, _In_ OrtThreadPoolBase* thread_pool);
-=======
+
   /**
    * \brief Sets out to 1 iff an optional type OrtValue has an element, 0 otherwise (OrtValue is None)
    * Use this API to find if the optional type OrtValue is None or not.
@@ -3096,7 +3095,6 @@
    */
   ORT_API2_STATUS(GetTensorMemoryInfo, _In_ const OrtValue* value, _Out_ const OrtMemoryInfo** mem_info);
 
->>>>>>> 3f5c1e1c
   /// @}
   /// \name GetExecutionProviderApi
   /// @{
