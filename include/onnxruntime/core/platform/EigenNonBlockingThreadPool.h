--- conflicted
+++ resolved
@@ -160,17 +160,10 @@
   void LogEndAndStart(const Event&);  //same as LogEnd but add a starting point before return
 
  private:
-<<<<<<< HEAD
   inline const char* GetEventName(const Event&) const;
   std::thread::id main_thread_id_;
   uint64_t events_[All];
-  std::list<onnxruntime::TimePoint> points_;
-=======
-  bool enabled_ = false;
-  std::thread::id thread_id_;
-  std::vector<std::string> events_;
   std::vector<onnxruntime::TimePoint> points_;
->>>>>>> 9f8a1a27
 };
 
 // Align to avoid false sharing with prior fields.  If required,
