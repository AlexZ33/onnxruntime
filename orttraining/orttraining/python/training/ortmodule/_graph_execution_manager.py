--- conflicted
+++ resolved
@@ -405,19 +405,6 @@
         assert self._export_mode is not None, "Please use a concrete instance of ExecutionManager"
 
         try:
-<<<<<<< HEAD
-            with torch.set_grad_enabled(self._enable_custom_autograd_function), \
-                    _logger.suppress_os_stream_output(log_level=self._debug_options.logging.log_level):
-                required_export_kwargs = {'input_names': self._input_info.names,
-                                          'output_names': output_names,
-                                          'opset_version': 12,
-                                          'do_constant_folding': False,
-                                          'training': self._export_mode,
-                                          'dynamic_axes': self._input_info.dynamic_axes,
-                                          'verbose': self._debug_options.logging.log_level < LogLevel.WARNING,
-                                          'export_params': False,
-                                          'keep_initializers_as_inputs': True}
-=======
             with torch.set_grad_enabled(self._enable_custom_autograd_function), _logger.suppress_os_stream_output(
                 log_level=self._debug_options.logging.log_level
             ):
@@ -432,7 +419,6 @@
                     "export_params": False,
                     "keep_initializers_as_inputs": True,
                 }
->>>>>>> 3437967e
                 invalid_args = self._export_extra_kwargs.keys() & required_export_kwargs.keys()
                 assert (
                     len(invalid_args) == 0
